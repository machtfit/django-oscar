--- conflicted
+++ resolved
@@ -7,18 +7,10 @@
       author="David Winterbottom",
       author_email="david.winterbottom@tangentlabs.co.uk",
       package_dir={'': '.'},
-<<<<<<< HEAD
       install_requires=['Django==1.3',
-          'MySQL-python>=1.2.3',
           'PIL>=1.1.7',
-          'pysolr>=2.0.13',
           'django-haystack==1.2.0-beta'],
       dependency_links = [
           'https://github.com/toastdriven/django-haystack/tarball/master#egg=django-haystack-1.2.0-beta'
           ]
-=======
-      install_requires=[
-          'Django==1.3',
-          'PIL==1.1.7']    
->>>>>>> 921205a0
       )