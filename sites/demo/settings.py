--- conflicted
+++ resolved
@@ -275,15 +275,8 @@
     },
 }
 
-<<<<<<< HEAD
-DEBUG_TOOLBAR_CONFIG = {
-    'INTERCEPT_REDIRECTS': False
-}
-
 # We still use this deprecated Django setting since Oscar needs a way of
 # knowing where the profile class is (if one is used).
-=======
->>>>>>> c47b7f4c
 AUTH_PROFILE_MODULE = 'user.Profile'
 
 # Oscar settings
