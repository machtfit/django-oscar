--- conflicted
+++ resolved
@@ -278,15 +278,8 @@
             self._create_line_models(order, batch, line)
         return order
         
-<<<<<<< HEAD
     def _create_order_model(self):
-        """
-        Creates an order model.
-        """
-=======
-    def _create_order_model(self, shipping_method):
         u"""Creates an order model."""
->>>>>>> 8466299f
         calc = checkout_calculators.OrderTotalCalculator(self.request)
         shipping_method = self._get_shipping_method()
         shipping_addr = self._get_shipping_address()
@@ -309,15 +302,8 @@
         method.set_basket(self.basket)
         return method
     
-<<<<<<< HEAD
     def _create_line_models(self, order, batch, basket_line):
-        """
-        Creates the batch line model.
-        """
-=======
-    def _create_line_model(self, order, batch, basket_line):
         u"""Creates the batch line model."""
->>>>>>> 8466299f
         batch_line = order_models.BatchLine.objects.create(order=order,
                                                            batch=batch, 
                                                            product=basket_line.product, 
@@ -341,15 +327,8 @@
             order_models.BatchLineAttribute.objects.create(line=batch_line, type=attr.option.code,
                                                                    value=attr.value)
     
-<<<<<<< HEAD
     def _get_or_create_batch_for_line(self, order, line):
-        """
-        Returns the batch for a given line, creating it if appropriate.
-        """
-=======
-    def _get_or_create_batch_for_line(self, order, shipping_method, line):
         u"""Returns the batch for a given line, creating it if appropriate."""
->>>>>>> 8466299f
         partner = self._get_partner_for_product(line.product)
         batch,_ = order_models.Batch.objects.get_or_create(order=order, partner=partner)
         return batch
@@ -360,11 +339,8 @@
             return product.stockrecord.partner
         raise AttributeError("No partner found for product '%s'" % product)
 
-<<<<<<< HEAD
     def _get_shipping_address(self):
-        """
-        Returns the shipping address for a given line.
-        """
+        u"""Returns the shipping address"""
         addr_data = self.co_data.new_address_fields()
         addr_id = self.co_data.user_address_id()
         if addr_data:
@@ -374,27 +350,6 @@
             addr = self._create_shipping_address_from_user_address(addr_id)
         else:
             raise AttributeError("No shipping address data found")
-=======
-    def _get_shipping_address_for_line(self, line):
-        u"""Returns the shipping address for a given line"""
-        try:
-            addr = self.shipping_addr
-        except AttributeError:
-            # No cached version - create a shipping address
-            addr_data = self.co_data.new_address_fields()
-            addr_id = self.co_data.user_address_id()
-            if addr_data:
-                addr = self._create_shipping_address_from_form_fields(addr_data)
-                self._create_user_address(addr_data)
-            elif addr_id:
-                addr = self._create_shipping_address_from_user_address(addr_id)
-            else:
-                raise AttributeError("No shipping address data found")
-            
-            # Cache it as our default behaviour is to have only one
-            # shipping address per order.
-            self.shipping_addr = addr
->>>>>>> 8466299f
         return addr
             
     def _create_shipping_address_from_form_fields(self, addr_data):
