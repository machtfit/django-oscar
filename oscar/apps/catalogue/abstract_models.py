import os
from django.utils import six
from itertools import chain
from datetime import datetime, date
import logging

from django.utils.html import strip_tags
from django.utils.safestring import mark_safe
from django.conf import settings
from django.contrib.staticfiles.finders import find
from django.core.exceptions import ValidationError, ImproperlyConfigured
from django.core.files.base import File
from django.core.urlresolvers import reverse
from django.core.validators import RegexValidator
from django.db import models
from django.db.models import Sum, Count
from django.utils.encoding import python_2_unicode_compatible
from django.utils.translation import ugettext_lazy as _, pgettext_lazy
from django.utils.functional import cached_property
from django.contrib.contenttypes.generic import GenericForeignKey
from django.contrib.contenttypes.models import ContentType

from treebeard.mp_tree import MP_Node

from oscar.core.decorators import deprecated
from oscar.core.utils import slugify
from oscar.core.loading import get_classes, get_model
from oscar.models.fields import NullCharField, AutoSlugField

ProductManager, BrowsableProductManager = get_classes(
    'catalogue.managers', ['ProductManager', 'BrowsableProductManager'])


@python_2_unicode_compatible
class AbstractProductClass(models.Model):
    """
    Used for defining options and attributes for a subset of products.
    E.g. Books, DVDs and Toys. A product can only belong to one product class.

    At least one product class must be created when setting up a new
    Oscar deployment.

    Not necessarily equivalent to top-level categories but usually will be.
    """
    name = models.CharField(_('Name'), max_length=128)
    slug = AutoSlugField(_('Slug'), max_length=128, unique=True,
                         populate_from='name')

    #: Some product type don't require shipping (eg digital products) - we use
    #: this field to take some shortcuts in the checkout.
    requires_shipping = models.BooleanField(_("Requires shipping?"),
                                            default=True)

    #: Digital products generally don't require their stock levels to be
    #: tracked.
    track_stock = models.BooleanField(_("Track stock levels?"), default=True)

    #: These are the options (set by the user when they add to basket) for this
    #: item class.  For instance, a product class of "SMS message" would always
    #: require a message to be specified before it could be bought.
    options = models.ManyToManyField('catalogue.Option', blank=True,
                                     verbose_name=_("Options"))

    class Meta:
        abstract = True
        app_label = 'catalogue'
        ordering = ['name']
        verbose_name = _("Product class")
        verbose_name_plural = _("Product classes")

    def __str__(self):
        return self.name

    @property
    def has_attributes(self):
        return self.attributes.exists()


@python_2_unicode_compatible
class AbstractCategory(MP_Node):
    """
    A product category. Merely used for navigational purposes; has no
    effects on business logic.

    Uses django-treebeard.
    """
    name = models.CharField(_('Name'), max_length=255, db_index=True)
    description = models.TextField(_('Description'), blank=True)
    image = models.ImageField(_('Image'), upload_to='categories', blank=True,
                              null=True, max_length=255)
    slug = models.SlugField(_('Slug'), max_length=255, db_index=True,
                            editable=False)
    full_name = models.CharField(_('Full Name'), max_length=255,
                                 db_index=True, editable=False)

    _slug_separator = '/'
    _full_name_separator = ' > '

    def __str__(self):
        return self.full_name

    def update_slug(self, commit=True):
        """
        Updates the instance's slug. Use update_children_slugs for updating
        the rest of the tree.
        """
        parent = self.get_parent()
        slug = slugify(self.name)
        # If category has a parent, includes the parents slug in this one
        if parent:
            self.slug = '%s%s%s' % (
                parent.slug, self._slug_separator, slug)
            self.full_name = '%s%s%s' % (
                parent.full_name, self._full_name_separator, self.name)
        else:
            self.slug = slug
            self.full_name = self.name
        if commit:
            self.save()

    def update_children_slugs(self):
        for child in self.get_children():
            child.update_slug()
            child.update_children_slugs()

    def save(self, update_slugs=True, *args, **kwargs):
        if update_slugs:
            self.update_slug(commit=False)

        # Enforce slug uniqueness here as MySQL can't handle a unique index on
        # the slug field
        try:
            match = self.__class__.objects.get(slug=self.slug)
        except self.__class__.DoesNotExist:
            pass
        else:
            if match.id != self.id:
                raise ValidationError(
                    _("A category with slug '%(slug)s' already exists") % {
                        'slug': self.slug})

        super(AbstractCategory, self).save(*args, **kwargs)
        self.update_children_slugs()

    def move(self, target, pos=None):
        """
        Moves the current node and all its descendants to a new position
        relative to another node.

        See https://tabo.pe/projects/django-treebeard/docs/1.61/api.html#treebeard.models.Node.move  # noqa
        """
        super(AbstractCategory, self).move(target, pos)

        # We need to reload self as 'move' doesn't update the current instance,
        # then we iterate over the subtree and call save which automatically
        # updates slugs.
        reloaded_self = self.__class__.objects.get(pk=self.pk)
        reloaded_self.update_slug()
        reloaded_self.update_children_slugs()

    def get_ancestors(self, include_self=True):
        ancestors = list(super(AbstractCategory, self).get_ancestors())
        if include_self:
            ancestors.append(self)
        return ancestors

    def get_absolute_url(self):
        return reverse('catalogue:category',
                       kwargs={'category_slug': self.slug, 'pk': self.pk})

    class Meta:
        abstract = True
        app_label = 'catalogue'
        ordering = ['full_name']
        verbose_name = _('Category')
        verbose_name_plural = _('Categories')

    def has_children(self):
        return self.get_num_children() > 0

    def get_num_children(self):
        return self.get_children().count()


@python_2_unicode_compatible
class AbstractProductCategory(models.Model):
    """
    Joining model between products and categories. Exists to allow customising.
    """
    product = models.ForeignKey('catalogue.Product', verbose_name=_("Product"))
    category = models.ForeignKey('catalogue.Category',
                                 verbose_name=_("Category"))

    class Meta:
        abstract = True
        app_label = 'catalogue'
        ordering = ['product', 'category']
        unique_together = ('product', 'category')
        verbose_name = _('Product category')
        verbose_name_plural = _('Product categories')

    def __str__(self):
        return u"<productcategory for product '%s'>" % self.product


@python_2_unicode_compatible
class AbstractProduct(models.Model):
    """
    The base product object

    There's three kinds of products; they're distinguished by the structure
    field.

    - A stand alone product. Regular product that lives by itself.
    - A child product. All child products have a parent product. They're a
      specific version of the parent.
    - A parent product. It essentially represents a set of products.

    An example could be a yoga course, which is a parent product. The different
    times/locations of the courses would be associated with the child products.
    """
    STANDALONE, PARENT, CHILD = 'standalone', 'parent', 'child'
    STRUCTURE_CHOICES = (
        (STANDALONE, _('Stand-alone product')),
        (PARENT, _('Parent product')),
        (CHILD, _('Child product'))
    )
    structure = models.CharField(
        _("Product structure"), max_length=10, choices=STRUCTURE_CHOICES,
        default=STANDALONE)

    upc = NullCharField(
        _("UPC"), max_length=64, blank=True, null=True, unique=True,
        help_text=_("Universal Product Code (UPC) is an identifier for "
                    "a product which is not specific to a particular "
                    " supplier. Eg an ISBN for a book."))

    parent = models.ForeignKey(
        'self', null=True, blank=True, related_name='children',
        verbose_name=_("Parent product"),
        help_text=_("Only choose a parent product if you're creating a child "
                    "product.  For example if this is a size "
                    "4 of a particular t-shirt.  Leave blank if this is a "
                    "stand-alone product (i.e. there is only one version of"
                    " this product)."))

    # Title is mandatory for canonical products but optional for child products
    title = models.CharField(pgettext_lazy(u'Product title', u'Title'),
                             max_length=255, blank=True)
    slug = models.SlugField(_('Slug'), max_length=255, unique=False)
    description = models.TextField(_('Description'), blank=True)

    #: "Kind" of product, e.g. T-Shirt, Book, etc.
    #: None for child products, they inherit their parent's product class
    product_class = models.ForeignKey(
        'catalogue.ProductClass', null=True, on_delete=models.PROTECT,
        verbose_name=_('Product Type'), related_name="products",
        help_text=_("Choose what type of product this is"))
    attributes = models.ManyToManyField(
        'catalogue.ProductAttribute',
        through='ProductAttributeValue',
        verbose_name=_("Attributes"),
        help_text=_("A product attribute is something that this product may "
                    "have, such as a size, as specified by its class"))
    product_options = models.ManyToManyField(
        'catalogue.Option', blank=True, verbose_name=_("Product Options"),
        help_text=_("Options are values that can be associated with a item "
                    "when it is added to a customer's basket.  This could be "
                    "something like a personalised message to be printed on "
                    "a T-shirt."))

    recommended_products = models.ManyToManyField(
        'catalogue.Product', through='ProductRecommendation', blank=True,
        verbose_name=_("Recommended Products"),
        help_text=_("These are products that are recommended to accompany the "
                    "main product."))

    # Denormalised product rating - used by reviews app.
    # Product has no ratings if rating is None
    rating = models.FloatField(_('Rating'), null=True, editable=False)

    date_created = models.DateTimeField(_("Date created"), auto_now_add=True)

    # This field is used by Haystack to reindex search
    date_updated = models.DateTimeField(
        _("Date updated"), auto_now=True, db_index=True)

    categories = models.ManyToManyField(
        'catalogue.Category', through='ProductCategory',
        verbose_name=_("Categories"))

    #: Determines if a product may be used in an offer. It is illegal to
    #: discount some types of product (e.g. ebooks) and this field helps
    #: merchants from avoiding discounting such products
    #: Note that this flag is ignored for child products; they inherit from
    #: the parent product.
    is_discountable = models.BooleanField(
        _("Is discountable?"), default=True, help_text=_(
            "This flag indicates if this product can be used in an offer "
            "or not"))

    objects = ProductManager()
    browsable = BrowsableProductManager()

    class Meta:
        abstract = True
        app_label = 'catalogue'
        ordering = ['-date_created']
        verbose_name = _('Product')
        verbose_name_plural = _('Products')

    def __init__(self, *args, **kwargs):
        super(AbstractProduct, self).__init__(*args, **kwargs)
        self.attr = ProductAttributesContainer(product=self)

    def __str__(self):
        if self.is_child:
            return u"%s (%s)" % (self.get_title(), self.attribute_summary)
        return self.get_title()

    def get_absolute_url(self):
        """
        Return a product's absolute url
        """
        return reverse('catalogue:detail',
                       kwargs={'product_slug': self.slug, 'pk': self.id})

    def clean(self):
        """
        Validate a product. Those are the rules:

        +---------------+-------------+--------------+--------------+
        |               | stand alone | parent       | child        |
        +---------------+-------------+--------------+--------------+
        | title         | required    | required     | optional     |
        +---------------+-------------+--------------+--------------+
        | product class | required    | required     | must be None |
        +---------------+-------------+--------------+--------------+
        | parent        | forbidden   | forbidden    | required     |
        +---------------+-------------+--------------+--------------+
        | stockrecords  | 0 or more   | forbidden    | required     |
        +---------------+-------------+--------------+--------------+
        | categories    | 1 or more   | 1 or more    | forbidden    |
        +---------------+-------------+--------------+--------------+
        | attributes    | optional    | optional     | optional     |
        +---------------+-------------+--------------+--------------+
        | rec. products | optional    | optional     | unsupported  |
        +---------------+-------------+--------------+--------------+

        Because the validation logic is quite complex, validation is delegated
        to the sub method appropriate for the product's structure.
        """
        getattr(self, '_clean_%s' % self.structure)()
        if not self.is_parent:
            self.attr.validate_attributes()

    def _clean_standalone(self):
        """
        Validates a stand-alone product
        """
        if not self.title:
            raise ValidationError(_("Your product must have a title."))
        if not self.product_class:
            raise ValidationError(_("Your product must have a product class."))
        if self.parent_id:
            raise ValidationError(_("Only child products can have a parent."))

    def _clean_child(self):
        """
        Validates a child product
        """
        if not self.parent_id:
            raise ValidationError(_("A child product needs a parent."))
        if self.parent_id and not self.parent.is_parent:
            raise ValidationError(
                _("You can only assign child products to parent products."))
        if self.product_class:
            raise ValidationError(
                _("A child product can't have a product class."))

    def _clean_parent(self):
        """
        Validates a parent product.
        """
        self._clean_standalone()
        if self.has_stockrecords:
            raise ValidationError(
                _("A parent product can't have stockrecords."))

    def save(self, *args, **kwargs):
        if not self.slug:
            self.slug = slugify(self.get_title())
        super(AbstractProduct, self).save(*args, **kwargs)
        self.attr.save()

    # Properties

    @property
    def is_standalone(self):
        return self.structure == self.STANDALONE

    @property
    def is_parent(self):
        return self.structure == self.PARENT

    @property
    def is_child(self):
        return self.structure == self.CHILD

    def can_be_parent(self, give_reason=False):
        """
        Helps decide if a the product can be turned into a parent product.
        """
        reason = None
        if self.is_child:
            reason = _('The specified parent product is a child product.')
        if self.has_stockrecords:
            reason = _(
                "One can't add a child product to a product with stock"
                " records.")
        is_valid = reason is None
        if give_reason:
            return is_valid, reason
        else:
            return is_valid

    @property
    def options(self):
        pclass = self.get_product_class()
        if pclass:
            return list(chain(self.product_options.all(),
                              self.get_product_class().options.all()))
        return self.product_options.all()

    @property
    def is_shipping_required(self):
        return self.get_product_class().requires_shipping

    @property
    def has_stockrecords(self):
        """
        Test if this product has any stockrecords
        """
        return self.num_stockrecords > 0

    @property
    def num_stockrecords(self):
        return self.stockrecords.all().count()

    @property
    def attribute_summary(self):
        """
        Return a string of all of a product's attributes
        """
        pairs = []
        for value in self.attribute_values.select_related().all():
            pairs.append(value.summary())
        return ", ".join(pairs)

    @property
    def min_child_price_incl_tax(self):
        """
        Return minimum child product price including tax
        """
        return self._min_child_price('price_incl_tax')

    @property
    def min_child_price_excl_tax(self):
        """
        Return minimum child product price excluding tax
        """
        return self._min_child_price('price_excl_tax')

    def _min_child_price(self, property):
        """
        Return minimum child product price
        """
        prices = []
        for child in self.children.all():
            if child.has_stockrecords:
                prices.append(getattr(child.stockrecord, property))
        if not prices:
            return None
        prices.sort()
        return prices[0]

    # The properties below are based on deprecated naming conventions

    @property
    @deprecated
    def variants(self):
        """
        Provide backwards-compatible way to access a parent products children
        """
        return self.children

    @property
    @deprecated
    def is_top_level(self):
        """
        Test if this product is a stand-alone or parent product
        """
        return self.is_standalone or self.is_parent

    @property
    @deprecated
    def is_group(self):
        """
        Test if this is a parent product
        """
        return self.is_parent

    @property
    @deprecated
    def is_variant(self):
        """Return True if a product is not a top level product"""
        return self.is_child

    @property
    @deprecated
    def min_variant_price_incl_tax(self):
        """
        Return minimum variant price including tax
        """
        return self._min_child_price('price_incl_tax')

    @property
    @deprecated
    def min_variant_price_excl_tax(self):
        """
        Return minimum variant price excluding tax
        """
        return self._min_child_price('price_excl_tax')

    # Wrappers for child products

    def get_title(self):
        """
        Return a product's title or it's parent's title if it has no title
        """
        title = self.title
        if not title and self.parent_id:
            title = self.parent.title
        return title
    get_title.short_description = pgettext_lazy(u"Product title", u"Title")

    def get_product_class(self):
        """
        Return a product's item class. Child products inherit their parent's.
        """
        if self.is_child:
            return self.parent.product_class
        else:
            return self.product_class
    get_product_class.short_description = _("Product class")

<<<<<<< HEAD
    def get_is_discountable(self):
        """
        At the moment, is_discountable can't be set individually for child
        products; they inherit it from their parent.
        """
        if self.is_child:
            return self.parent.is_discountable
        else:
            return self.is_discountable
=======
    def get_categories(self):
        """
        Return a product's categories or parent's if there is a parent product.
        """
        if self.is_child:
            return self.parent.categories
        else:
            return self.categories
    get_categories.short_description = _("Categories")
>>>>>>> 5ad78b36

    # Images

    def get_missing_image(self):
        """
        Returns a missing image object.
        """
        # This class should have a 'name' property so it mimics the Django file
        # field.
        return MissingProductImage()

    def primary_image(self):
        """
        Returns the primary image for a product. Usually used when one can
        only display one product image, e.g. in a list of products.
        """
        images = self.images.all()
        ordering = self.images.model.Meta.ordering
        if not ordering or ordering[0] != 'display_order':
            # Only apply order_by() if a custom model doesn't use default
            # ordering. Applying order_by() busts the prefetch cache of
            # the ProductManager
            images = images.order_by('display_order')
        try:
            return images[0]
        except IndexError:
            # We return a dict with fields that mirror the key properties of
            # the ProductImage class so this missing image can be used
            # interchangeably in templates.  Strategy pattern ftw!
            return {
                'original': self.get_missing_image(),
                'caption': '',
                'is_missing': True}

    # Updating methods

    def update_rating(self):
        """
        Recalculate rating field
        """
        self.rating = self.calculate_rating()
        self.save()
    update_rating.alters_data = True

    def calculate_rating(self):
        """
        Calculate rating value
        """
        result = self.reviews.filter(
            status=self.reviews.model.APPROVED
        ).aggregate(
            sum=Sum('score'), count=Count('id'))
        reviews_sum = result['sum'] or 0
        reviews_count = result['count'] or 0
        rating = None
        if reviews_count > 0:
            rating = float(reviews_sum) / reviews_count
        return rating

    def has_review_by(self, user):
        if user.is_anonymous():
            return False
        return self.reviews.filter(user=user).exists()

    def is_review_permitted(self, user):
        """
        Determines whether a user may add a review on this product.

        Default implementation respects OSCAR_ALLOW_ANON_REVIEWS and only
        allows leaving one review per user and product.

        Override this if you want to alter the default behaviour; e.g. enforce
        that a user purchased the product to be allowed to leave a review.
        """
        if user.is_authenticated() or settings.OSCAR_ALLOW_ANON_REVIEWS:
            return not self.has_review_by(user)
        else:
            return False

    @cached_property
    def num_approved_reviews(self):
        return self.reviews.filter(
            status=self.reviews.model.APPROVED).count()


class AbstractProductRecommendation(models.Model):
    """
    'Through' model for product recommendations
    """
    primary = models.ForeignKey(
        'catalogue.Product', related_name='primary_recommendations',
        verbose_name=_("Primary Product"))
    recommendation = models.ForeignKey(
        'catalogue.Product', verbose_name=_("Recommended Product"))
    ranking = models.PositiveSmallIntegerField(
        _('Ranking'), default=0,
        help_text=_('Determines order of the products. A product with a higher'
                    ' value will appear before one with a lower ranking.'))

    class Meta:
        abstract = True
        app_label = 'catalogue'
        ordering = ['primary', '-ranking']
        unique_together = ('primary', 'recommendation')
        verbose_name = _('Product recommendation')
        verbose_name_plural = _('Product recomendations')


class ProductAttributesContainer(object):
    """
    Stolen liberally from django-eav, but simplified to be product-specific

    To set attributes on a product, use the `attr` attribute:

        product.attr.weight = 125
    """

    def __setstate__(self, state):
        self.__dict__ = state
        self.initialised = False

    def __init__(self, product):
        self.product = product
        self.initialised = False

    def __getattr__(self, name):
        if not name.startswith('_') and not self.initialised:
            values = self.get_values().select_related('attribute')
            for v in values:
                setattr(self, v.attribute.code, v.value)
            self.initialised = True
            return getattr(self, name)
        raise AttributeError(
            _("%(obj)s has no attribute named '%(attr)s'") % {
                'obj': self.product.get_product_class(), 'attr': name})

    def validate_attributes(self):
        for attribute in self.get_all_attributes():
            value = getattr(self, attribute.code, None)
            if value is None:
                if attribute.required:
                    raise ValidationError(
                        _("%(attr)s attribute cannot be blank") %
                        {'attr': attribute.code})
            else:
                try:
                    attribute.validate_value(value)
                except ValidationError as e:
                    raise ValidationError(
                        _("%(attr)s attribute %(err)s") %
                        {'attr': attribute.code, 'err': e})

    def get_values(self):
        return self.product.attribute_values.all()

    def get_value_by_attribute(self, attribute):
        return self.get_values().get(attribute=attribute)

    def get_all_attributes(self):
        return self.product.get_product_class().attributes.all()

    def get_attribute_by_code(self, code):
        return self.get_all_attributes().get(code=code)

    def __iter__(self):
        return iter(self.get_values())

    def save(self):
        for attribute in self.get_all_attributes():
            if hasattr(self, attribute.code):
                value = getattr(self, attribute.code)
                attribute.save_value(self.product, value)


@python_2_unicode_compatible
class AbstractProductAttribute(models.Model):
    """
    Defines an attribute for a product class. (For example, number_of_pages for
    a 'book' class)
    """
    product_class = models.ForeignKey(
        'catalogue.ProductClass', related_name='attributes', blank=True,
        null=True, verbose_name=_("Product Type"))
    name = models.CharField(_('Name'), max_length=128)
    code = models.SlugField(
        _('Code'), max_length=128,
        validators=[RegexValidator(
            regex=r'^[a-zA-Z\-_][0-9a-zA-Z\-_]*$',
            message=_("Code can only contain the letters a-z, A-Z, digits, "
                      "minus and underscores, and can't start with a digit"))])

    # Attribute types
    TEXT = "text"
    INTEGER = "integer"
    BOOLEAN = "boolean"
    FLOAT = "float"
    RICHTEXT = "richtext"
    DATE = "date"
    OPTION = "option"
    ENTITY = "entity"
    FILE = "file"
    IMAGE = "image"
    TYPE_CHOICES = (
        (TEXT, _("Text")),
        (INTEGER, _("Integer")),
        (BOOLEAN, _("True / False")),
        (FLOAT, _("Float")),
        (RICHTEXT, _("Rich Text")),
        (DATE, _("Date")),
        (OPTION, _("Option")),
        (ENTITY, _("Entity")),
        (FILE, _("File")),
        (IMAGE, _("Image")),
    )
    type = models.CharField(
        choices=TYPE_CHOICES, default=TYPE_CHOICES[0][0],
        max_length=20, verbose_name=_("Type"))

    option_group = models.ForeignKey(
        'catalogue.AttributeOptionGroup', blank=True, null=True,
        verbose_name=_("Option Group"),
        help_text=_('Select an option group if using type "Option"'))
    required = models.BooleanField(_('Required'), default=False)

    class Meta:
        abstract = True
        app_label = 'catalogue'
        ordering = ['code']
        verbose_name = _('Product attribute')
        verbose_name_plural = _('Product attributes')

    @property
    def is_option(self):
        return self.type == self.OPTION

    @property
    def is_file(self):
        return self.type in [self.FILE, self.IMAGE]

    def __str__(self):
        return self.name

    def save_value(self, product, value):
        ProductAttributeValue = get_model('catalogue', 'ProductAttributeValue')
        try:
            value_obj = product.attribute_values.get(attribute=self)
        except ProductAttributeValue.DoesNotExist:
            # FileField uses False for announcing deletion of the file
            # not creating a new value
            delete_file = self.is_file and value is False
            if value is None or value == '' or delete_file:
                return
            value_obj = ProductAttributeValue.objects.create(
                product=product, attribute=self)

        if self.is_file:
            # File fields in Django are treated differently, see
            # django.db.models.fields.FileField and method save_form_data
            if value is None:
                # No change
                return
            elif value is False:
                # Delete file
                value_obj.delete()
            else:
                # New uploaded file
                value_obj.value = value
                value_obj.save()
        else:
            if value is None or value == '':
                value_obj.delete()
                return
            if value != value_obj.value:
                value_obj.value = value
                value_obj.save()

    def validate_value(self, value):
        validator = getattr(self, '_validate_%s' % self.type)
        validator(value)

    # Validators

    def _validate_text(self, value):
        if not isinstance(value, six.string_types):
            raise ValidationError(_("Must be str or unicode"))
    _validate_richtext = _validate_text

    def _validate_float(self, value):
        try:
            float(value)
        except ValueError:
            raise ValidationError(_("Must be a float"))

    def _validate_integer(self, value):
        try:
            int(value)
        except ValueError:
            raise ValidationError(_("Must be an integer"))

    def _validate_date(self, value):
        if not (isinstance(value, datetime) or isinstance(value, date)):
            raise ValidationError(_("Must be a date or datetime"))

    def _validate_boolean(self, value):
        if not type(value) == bool:
            raise ValidationError(_("Must be a boolean"))

    def _validate_entity(self, value):
        if not isinstance(value, models.Model):
            raise ValidationError(_("Must be a model instance"))

    def _validate_option(self, value):
        if not isinstance(value, get_model('catalogue', 'AttributeOption')):
            raise ValidationError(
                _("Must be an AttributeOption model object instance"))
        if not value.pk:
            raise ValidationError(_("AttributeOption has not been saved yet"))
        valid_values = self.option_group.options.values_list(
            'option', flat=True)
        if value.option not in valid_values:
            raise ValidationError(
                _("%(enum)s is not a valid choice for %(attr)s") %
                {'enum': value, 'attr': self})

    def _validate_file(self, value):
        if value and not isinstance(value, File):
            raise ValidationError(_("Must be a file field"))
    _validate_image = _validate_file


@python_2_unicode_compatible
class AbstractProductAttributeValue(models.Model):
    """
    The "through" model for the m2m relationship between catalogue.Product and
    catalogue.ProductAttribute.  This specifies the value of the attribute for
    a particular product

    For example: number_of_pages = 295
    """
    attribute = models.ForeignKey(
        'catalogue.ProductAttribute', verbose_name=_("Attribute"))
    product = models.ForeignKey(
        'catalogue.Product', related_name='attribute_values',
        verbose_name=_("Product"))

    value_text = models.TextField(_('Text'), blank=True, null=True)
    value_integer = models.IntegerField(_('Integer'), blank=True, null=True)
    value_boolean = models.NullBooleanField(_('Boolean'), blank=True)
    value_float = models.FloatField(_('Float'), blank=True, null=True)
    value_richtext = models.TextField(_('Richtext'), blank=True, null=True)
    value_date = models.DateField(_('Date'), blank=True, null=True)
    value_option = models.ForeignKey(
        'catalogue.AttributeOption', blank=True, null=True,
        verbose_name=_("Value Option"))
    value_file = models.FileField(
        upload_to=settings.OSCAR_IMAGE_FOLDER, max_length=255,
        blank=True, null=True)
    value_image = models.ImageField(
        upload_to=settings.OSCAR_IMAGE_FOLDER, max_length=255,
        blank=True, null=True)
    value_entity = GenericForeignKey(
        'entity_content_type', 'entity_object_id')

    entity_content_type = models.ForeignKey(
        ContentType, null=True, blank=True, editable=False)
    entity_object_id = models.PositiveIntegerField(
        null=True, blank=True, editable=False)

    def _get_value(self):
        return getattr(self, 'value_%s' % self.attribute.type)

    def _set_value(self, new_value):
        if self.attribute.is_option and isinstance(new_value, str):
            # Need to look up instance of AttributeOption
            new_value = self.attribute.option_group.options.get(
                option=new_value)
        setattr(self, 'value_%s' % self.attribute.type, new_value)

    value = property(_get_value, _set_value)

    class Meta:
        abstract = True
        app_label = 'catalogue'
        unique_together = ('attribute', 'product')
        verbose_name = _('Product attribute value')
        verbose_name_plural = _('Product attribute values')

    def __str__(self):
        return self.summary()

    def summary(self):
        """
        Gets a string representation of both the attribute and it's value,
        used e.g in product summaries.
        """
        return u"%s: %s" % (self.attribute.name, self.value_as_text)

    @property
    def value_as_text(self):
        """
        Returns a string representation of the attribute's value. To customise
        e.g. image attribute values, declare a _image_as_text property and
        return something appropriate.
        """
        property_name = '_%s_as_text' % self.attribute.type
        return getattr(self, property_name, self.value)

    @property
    def _richtext_as_text(self):
        return strip_tags(self.value)

    @property
    def _entity_as_text(self):
        """
        Returns the unicode representation of the related model. You likely
        want to customise this (and maybe _entity_as_html) if you use entities.
        """
        return six.text_type(self.value)

    @property
    def value_as_html(self):
        """
        Returns a HTML representation of the attribute's value. To customise
        e.g. image attribute values, declare a _image_as_html property and
        return e.g. an <img> tag.  Defaults to the _as_text representation.
        """
        property_name = '_%s_as_html' % self.attribute.type
        return getattr(self, property_name, self.value_as_text)

    @property
    def _richtext_as_html(self):
        return mark_safe(self.value)


@python_2_unicode_compatible
class AbstractAttributeOptionGroup(models.Model):
    """
    Defines a group of options that collectively may be used as an
    attribute type

    For example, Language
    """
    name = models.CharField(_('Name'), max_length=128)

    def __str__(self):
        return self.name

    class Meta:
        abstract = True
        app_label = 'catalogue'
        verbose_name = _('Attribute option group')
        verbose_name_plural = _('Attribute option groups')

    @property
    def option_summary(self):
        options = [o.option for o in self.options.all()]
        return ", ".join(options)


@python_2_unicode_compatible
class AbstractAttributeOption(models.Model):
    """
    Provides an option within an option group for an attribute type
    Examples: In a Language group, English, Greek, French
    """
    group = models.ForeignKey(
        'catalogue.AttributeOptionGroup', related_name='options',
        verbose_name=_("Group"))
    option = models.CharField(_('Option'), max_length=255)

    def __str__(self):
        return self.option

    class Meta:
        abstract = True
        app_label = 'catalogue'
        verbose_name = _('Attribute option')
        verbose_name_plural = _('Attribute options')


@python_2_unicode_compatible
class AbstractOption(models.Model):
    """
    An option that can be selected for a particular item when the product
    is added to the basket.

    For example,  a list ID for an SMS message send, or a personalised message
    to print on a T-shirt.

    This is not the same as an 'attribute' as options do not have a fixed value
    for a particular item.  Instead, option need to be specified by a customer
    when they add the item to their basket.
    """
    name = models.CharField(_("Name"), max_length=128)
    code = AutoSlugField(_("Code"), max_length=128, unique=True,
                         populate_from='name')

    REQUIRED, OPTIONAL = ('Required', 'Optional')
    TYPE_CHOICES = (
        (REQUIRED, _("Required - a value for this option must be specified")),
        (OPTIONAL, _("Optional - a value for this option can be omitted")),
    )
    type = models.CharField(_("Status"), max_length=128, default=REQUIRED,
                            choices=TYPE_CHOICES)

    class Meta:
        abstract = True
        app_label = 'catalogue'
        verbose_name = _("Option")
        verbose_name_plural = _("Options")

    def __str__(self):
        return self.name

    @property
    def is_required(self):
        return self.type == self.REQUIRED


class MissingProductImage(object):

    """
    Mimics a Django file field by having a name property.

    sorl-thumbnail requires all it's images to be in MEDIA_ROOT. This class
    tries symlinking the default "missing image" image in STATIC_ROOT
    into MEDIA_ROOT for convenience, as that is necessary every time an Oscar
    project is setup. This avoids the less helpful NotFound IOError that would
    be raised when sorl-thumbnail tries to access it.
    """

    def __init__(self, name=None):
        self.name = name if name else settings.OSCAR_MISSING_IMAGE_URL
        media_file_path = os.path.join(settings.MEDIA_ROOT, self.name)
        # don't try to symlink if MEDIA_ROOT is not set (e.g. running tests)
        if settings.MEDIA_ROOT and not os.path.exists(media_file_path):
            self.symlink_missing_image(media_file_path)

    def symlink_missing_image(self, media_file_path):
        static_file_path = find('oscar/img/%s' % self.name)
        if static_file_path is not None:
            try:
                os.symlink(static_file_path, media_file_path)
            except OSError:
                raise ImproperlyConfigured((
                    "Please copy/symlink the "
                    "'missing image' image at %s into your MEDIA_ROOT at %s. "
                    "This exception was raised because Oscar was unable to "
                    "symlink it for you.") % (media_file_path,
                                              settings.MEDIA_ROOT))
            else:
                logging.info((
                    "Symlinked the 'missing image' image at %s into your "
                    "MEDIA_ROOT at %s") % (media_file_path,
                                           settings.MEDIA_ROOT))


@python_2_unicode_compatible
class AbstractProductImage(models.Model):
    """
    An image of a product
    """
    product = models.ForeignKey(
        'catalogue.Product', related_name='images', verbose_name=_("Product"))
    original = models.ImageField(
        _("Original"), upload_to=settings.OSCAR_IMAGE_FOLDER, max_length=255)
    caption = models.CharField(_("Caption"), max_length=200, blank=True)

    #: Use display_order to determine which is the "primary" image
    display_order = models.PositiveIntegerField(
        _("Display Order"), default=0,
        help_text=_("An image with a display order of zero will be the primary"
                    " image for a product"))
    date_created = models.DateTimeField(_("Date Created"), auto_now_add=True)

    class Meta:
        abstract = True
        app_label = 'catalogue'
        # Any custom models should ensure that this ordering is unchanged, or
        # your query count will explode. See AbstractProduct.primary_image.
        ordering = ["display_order"]
        unique_together = ("product", "display_order")
        verbose_name = _('Product image')
        verbose_name_plural = _('Product images')

    def __str__(self):
        return u"Image of '%s'" % self.product

    def is_primary(self):
        """
        Return bool if image display order is 0
        """
        return self.display_order == 0

    def delete(self, *args, **kwargs):
        """
        Always keep the display_order as consecutive integers. This avoids
        issue #855.
        """
        super(AbstractProductImage, self).delete(*args, **kwargs)
        for idx, image in enumerate(self.product.images.all()):
            image.display_order = idx
            image.save()<|MERGE_RESOLUTION|>--- conflicted
+++ resolved
@@ -554,7 +554,6 @@
             return self.product_class
     get_product_class.short_description = _("Product class")
 
-<<<<<<< HEAD
     def get_is_discountable(self):
         """
         At the moment, is_discountable can't be set individually for child
@@ -564,7 +563,7 @@
             return self.parent.is_discountable
         else:
             return self.is_discountable
-=======
+
     def get_categories(self):
         """
         Return a product's categories or parent's if there is a parent product.
@@ -574,7 +573,6 @@
         else:
             return self.categories
     get_categories.short_description = _("Categories")
->>>>>>> 5ad78b36
 
     # Images
 
