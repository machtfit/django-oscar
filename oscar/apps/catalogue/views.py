--- conflicted
+++ resolved
@@ -101,22 +101,10 @@
     Deprecated. Kept only for backwards compatibility.
     Product.browsable.base_queryset() should be used instead.
     """
-<<<<<<< HEAD
-    return Product.browsable.select_related(
-        'product_class',
-    ).prefetch_related(
-        'stockrecords',
-        'variants',
-        'product_options',
-        'product_class__options',
-        'images',
-    ).all()
-=======
     warnings.warn(("`get_product_base_queryset` is deprecated in favour of"
                    "`base_queryset` on Product's managers. It will be removed"
-                   "in Oscar 0.7."))
+                   "in Oscar 0.7."), DeprecationWarning)
     return Product.browsable.base_queryset()
->>>>>>> 1e6347a6
 
 
 class ProductCategoryView(ListView):
