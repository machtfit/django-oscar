from django.db.models import Q
from django.contrib import messages
from django.shortcuts import redirect
from django.utils.translation import ugettext_lazy as _
from django.core.urlresolvers import reverse
from django.views.generic import ListView, DetailView, DeleteView, \
    UpdateView, FormView, TemplateView
from django.views.generic.detail import SingleObjectMixin
<<<<<<< HEAD

from django_tables2 import SingleTableMixin
=======
from django.views.generic.edit import FormMixin
>>>>>>> 1e9cda21

from oscar.apps.customer.utils import normalise_email

from oscar.views.generic import BulkEditMixin
from oscar.core.compat import get_user_model
from oscar.core.loading import get_class, get_classes, get_model

UserSearchForm, ProductAlertSearchForm, ProductAlertUpdateForm = get_classes(
    'dashboard.users.forms', ('UserSearchForm', 'ProductAlertSearchForm',
                              'ProductAlertUpdateForm'))
PasswordResetForm = get_class('customer.forms', 'PasswordResetForm')
UserTable = get_class('dashboard.users.tables', 'UserTable')
ProductAlert = get_model('customer', 'ProductAlert')
User = get_user_model()


<<<<<<< HEAD
class IndexView(BulkEditMixin, SingleTableMixin, TemplateView):
=======
class IndexView(BulkEditMixin, FormMixin, ListView):
>>>>>>> 1e9cda21
    template_name = 'dashboard/users/index.html'
    table_pagination = True
    model = User
    actions = ('make_active', 'make_inactive', )
    form_class = UserSearchForm
    table_class = UserTable
    context_table_name = 'users'
    desc_template = _('%(main_filter)s %(email_filter)s %(name_filter)s')
    description = ''

    def get_queryset(self):
        queryset = self.model.objects.all().order_by('-date_joined')
        return self.process_search(queryset)

    def get_form_kwargs(self):
        """
        Pass GET data to form if search form was submitted
        """
        kwargs = super(IndexView, self).get_form_kwargs()

        if 'search' in self.request.GET:
            kwargs.update({
                'data': self.request.GET,
            })

        return kwargs

    def process_search(self, queryset):
        self.desc_ctx = {
            'main_filter': _('All users'),
            'email_filter': '',
            'name_filter': '',
        }

        form_class = self.get_form_class()
        self.form = self.get_form(form_class)

        if not self.form.is_valid():
            return queryset

        data = self.form.cleaned_data

        return self.filter_by_search(queryset, data)

    def filter_by_search(self, queryset, data):
        if data['email']:
            email = normalise_email(data['email'])
            queryset = queryset.filter(email__istartswith=email)
            self.desc_ctx['email_filter'] \
                = _(" with email matching '%s'") % email
        if data['name']:
            # If the value is two words, then assume they are first name and
            # last name
            parts = data['name'].split()
            if len(parts) == 2:
                condition = Q(first_name__istartswith=parts[0]) \
                    | Q(last_name__istartswith=parts[1])
            else:
                condition = Q(first_name__istartswith=data['name']) \
                    | Q(last_name__istartswith=data['name'])
            queryset = queryset.filter(condition).distinct()
            self.desc_ctx['name_filter'] \
                = _(" with name matching '%s'") % data['name']

        return queryset

    def get_table(self, **kwargs):
        table = super(IndexView, self).get_table(**kwargs)
        table.caption = self.desc_template % self.desc_ctx
        return table

    def get_context_data(self, **kwargs):
        context = super(IndexView, self).get_context_data(**kwargs)
        context['form'] = self.form
        return context

    def make_inactive(self, request, users):
        return self._change_users_active_status(users, False)

    def make_active(self, request, users):
        return self._change_users_active_status(users, True)

    def _change_users_active_status(self, users, value):
        for user in users:
            if not user.is_superuser:
                user.is_active = value
                user.save()
        messages.info(self.request, _("Users' status successfully changed"))
        return redirect('dashboard:users-index')


class UserDetailView(DetailView):
    template_name = 'dashboard/users/detail.html'
    model = User
    context_object_name = 'customer'


class PasswordResetView(SingleObjectMixin, FormView):
    form_class = PasswordResetForm
    http_method_names = ['post']
    model = User

    def post(self, request, *args, **kwargs):
        self.object = self.get_object()
        return super(PasswordResetView, self).post(request, *args, **kwargs)

    def get_form_kwargs(self):
        kwargs = super(PasswordResetView, self).get_form_kwargs()
        kwargs['data'] = {'email': self.object.email}
        return kwargs

    def form_valid(self, form):
        # The PasswordResetForm's save method sends the reset email
        form.save(request=self.request)
        return super(PasswordResetView, self).form_valid(form)

    def get_success_url(self):
        messages.success(
            self.request, _("A password reset email has been sent"))
        return reverse(
            'dashboard:user-detail', kwargs={'pk': self.object.id}
        )


class ProductAlertListView(ListView):
    model = ProductAlert
    form_class = ProductAlertSearchForm
    context_object_name = 'alerts'
    template_name = 'dashboard/users/alerts/list.html'
    paginate_by = 20
    base_description = _('All Alerts')
    description = ''

    def get_queryset(self):
        queryset = self.model.objects.all()
        self.description = self.base_description

        self.form = self.form_class(self.request.GET)
        if not self.form.is_valid():
            return queryset

        data = self.form.cleaned_data

        if data['status']:
            queryset = queryset.filter(status=data['status']).distinct()
            self.description \
                += _(" with status matching '%s'") % data['status']

        if data['name']:
            # If the value is two words, then assume they are first name and
            # last name
            parts = data['name'].split()
            if len(parts) >= 2:
                queryset = queryset.filter(
                    user__first_name__istartswith=parts[0],
                    user__last_name__istartswith=parts[1]
                ).distinct()
            else:
                queryset = queryset.filter(
                    Q(user__first_name__istartswith=parts[0]) |
                    Q(user__last_name__istartswith=parts[-1])
                ).distinct()
            self.description \
                += _(" with customer name matching '%s'") % data['name']

        if data['email']:
            queryset = queryset.filter(
                Q(user__email__icontains=data['email']) |
                Q(email__icontains=data['email'])
            )
            self.description \
                += _(" with customer email matching '%s'") % data['email']

        return queryset

    def get_context_data(self, **kwargs):
        context = super(ProductAlertListView, self).get_context_data(**kwargs)
        context['form'] = self.form
        context['queryset_description'] = self.description
        return context


class ProductAlertUpdateView(UpdateView):
    template_name = 'dashboard/users/alerts/update.html'
    model = ProductAlert
    form_class = ProductAlertUpdateForm
    context_object_name = 'alert'

    def get_success_url(self):
        messages.success(self.request, _("Product alert saved"))
        return reverse('dashboard:user-alert-list')


class ProductAlertDeleteView(DeleteView):
    model = ProductAlert
    template_name = 'dashboard/users/alerts/delete.html'
    context_object_name = 'alert'

    def get_success_url(self):
        messages.warning(self.request, _("Product alert deleted"))
        return reverse('dashboard:user-alert-list')<|MERGE_RESOLUTION|>--- conflicted
+++ resolved
@@ -6,12 +6,9 @@
 from django.views.generic import ListView, DetailView, DeleteView, \
     UpdateView, FormView, TemplateView
 from django.views.generic.detail import SingleObjectMixin
-<<<<<<< HEAD
+from django.views.generic.edit import FormMixin
 
 from django_tables2 import SingleTableMixin
-=======
-from django.views.generic.edit import FormMixin
->>>>>>> 1e9cda21
 
 from oscar.apps.customer.utils import normalise_email
 
@@ -28,11 +25,7 @@
 User = get_user_model()
 
 
-<<<<<<< HEAD
-class IndexView(BulkEditMixin, SingleTableMixin, TemplateView):
-=======
-class IndexView(BulkEditMixin, FormMixin, ListView):
->>>>>>> 1e9cda21
+class IndexView(BulkEditMixin, SingleTableMixin, FormMixin, TemplateView):
     template_name = 'dashboard/users/index.html'
     table_pagination = True
     model = User
