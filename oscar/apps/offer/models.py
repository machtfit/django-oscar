--- conflicted
+++ resolved
@@ -928,243 +928,8 @@
         return True
 
     def is_partially_satisfied(self, offer, basket):
-<<<<<<< HEAD
         return False
 
-=======
-        num_matches = self._get_num_matches(basket)
-        return 0 < num_matches < self.value
-
-    def get_upsell_message(self, offer, basket):
-        num_matches = self._get_num_matches(basket)
-        delta = self.value - num_matches
-        return ungettext('Buy %(delta)d more product from %(range)s',
-                         'Buy %(delta)d more products from %(range)s', delta) \
-            % {'delta': delta, 'range': self.range}
-
-    def consume_items(self, offer, basket, affected_lines):
-        """
-        Marks items within the basket lines as consumed so they
-        can't be reused in other offers.
-
-        :basket: The basket
-        :affected_lines: The lines that have been affected by the discount.
-                         This should be list of tuples (line, discount, qty)
-        """
-        # We need to count how many items have already been consumed as part of
-        # applying the benefit, so we don't consume too many items.
-        num_consumed = 0
-        for line, __, quantity in affected_lines:
-            num_consumed += quantity
-        to_consume = max(0, self.value - num_consumed)
-        if to_consume == 0:
-            return
-
-        for __, line in self.get_applicable_lines(offer, basket,
-                                                  most_expensive_first=True):
-            quantity_to_consume = min(line.quantity_without_discount,
-                                      to_consume)
-            line.consume(quantity_to_consume)
-            to_consume -= quantity_to_consume
-            if to_consume == 0:
-                break
-
-
-class CoverageCondition(Condition):
-    """
-    An offer condition dependent on the number of DISTINCT matching items from
-    the basket.
-    """
-    _description = _("Basket includes %(count)d distinct item(s) from"
-                     " %(range)s")
-
-    @property
-    def name(self):
-        return self._description % {
-            'count': self.value,
-            'range': six.text_type(self.range).lower()}
-
-    @property
-    def description(self):
-        return self._description % {
-            'count': self.value,
-            'range': range_anchor(self.range)}
-
-    class Meta:
-        app_label = 'offer'
-        proxy = True
-        verbose_name = _("Coverage Condition")
-        verbose_name_plural = _("Coverage Conditions")
-
-    def is_satisfied(self, offer, basket):
-        """
-        Determines whether a given basket meets this condition
-        """
-        covered_ids = []
-        for line in basket.all_lines():
-            if not line.is_available_for_discount:
-                continue
-            product = line.product
-            if (self.can_apply_condition(line) and product.id not in
-                    covered_ids):
-                covered_ids.append(product.id)
-            if len(covered_ids) >= self.value:
-                return True
-        return False
-
-    def _get_num_covered_products(self, basket):
-        covered_ids = []
-        for line in basket.all_lines():
-            if not line.is_available_for_discount:
-                continue
-            product = line.product
-            if (self.can_apply_condition(line) and product.id not in
-                    covered_ids):
-                covered_ids.append(product.id)
-        return len(covered_ids)
-
-    def get_upsell_message(self, offer, basket):
-        delta = self.value - self._get_num_covered_products(basket)
-        return ungettext('Buy %(delta)d more product from %(range)s',
-                         'Buy %(delta)d more products from %(range)s', delta) \
-            % {'delta': delta, 'range': self.range}
-
-    def is_partially_satisfied(self, offer, basket):
-        return 0 < self._get_num_covered_products(basket) < self.value
-
-    def consume_items(self, offer, basket, affected_lines):
-        """
-        Marks items within the basket lines as consumed so they
-        can't be reused in other offers.
-        """
-        # Determine products that have already been consumed by applying the
-        # benefit
-        consumed_products = []
-        for line, __, quantity in affected_lines:
-            consumed_products.append(line.product)
-
-        to_consume = max(0, self.value - len(consumed_products))
-        if to_consume == 0:
-            return
-
-        for line in basket.all_lines():
-            product = line.product
-            if not self.can_apply_condition(line):
-                continue
-            if product in consumed_products:
-                continue
-            if not line.is_available_for_discount:
-                continue
-            # Only consume a quantity of 1 from each line
-            line.consume(1)
-            consumed_products.append(product)
-            to_consume -= 1
-            if to_consume == 0:
-                break
-
-    def get_value_of_satisfying_items(self, offer, basket):
-        covered_ids = []
-        value = D('0.00')
-        for line in basket.all_lines():
-            if (self.can_apply_condition(line) and line.product.id not in
-                    covered_ids):
-                covered_ids.append(line.product.id)
-                value += unit_price(offer, line)
-            if len(covered_ids) >= self.value:
-                return value
-        return value
-
-
-class ValueCondition(Condition):
-    """
-    An offer condition dependent on the VALUE of matching items from the
-    basket.
-    """
-    _description = _("Basket includes %(amount)s from %(range)s")
-
-    @property
-    def name(self):
-        return self._description % {
-            'amount': currency(self.value),
-            'range': six.text_type(self.range).lower()}
-
-    @property
-    def description(self):
-        return self._description % {
-            'amount': currency(self.value),
-            'range': range_anchor(self.range)}
-
-    class Meta:
-        app_label = 'offer'
-        proxy = True
-        verbose_name = _("Value condition")
-        verbose_name_plural = _("Value conditions")
-
-    def is_satisfied(self, offer, basket):
-        """
-        Determine whether a given basket meets this condition
-        """
-        value_of_matches = D('0.00')
-        for line in basket.all_lines():
-            if (self.can_apply_condition(line) and
-                    line.quantity_without_discount > 0):
-                price = unit_price(offer, line)
-                value_of_matches += price * int(line.quantity_without_discount)
-            if value_of_matches >= self.value:
-                return True
-        return False
-
-    def _get_value_of_matches(self, offer, basket):
-        if hasattr(self, '_value_of_matches'):
-            return getattr(self, '_value_of_matches')
-        value_of_matches = D('0.00')
-        for line in basket.all_lines():
-            if (self.can_apply_condition(line) and
-                    line.quantity_without_discount > 0):
-                price = unit_price(offer, line)
-                value_of_matches += price * int(line.quantity_without_discount)
-        self._value_of_matches = value_of_matches
-        return value_of_matches
-
-    def is_partially_satisfied(self, offer, basket):
-        value_of_matches = self._get_value_of_matches(offer, basket)
-        return D('0.00') < value_of_matches < self.value
-
-    def get_upsell_message(self, offer, basket):
-        value_of_matches = self._get_value_of_matches(offer, basket)
-        return _('Spend %(value)s more from %(range)s') % {
-            'value': currency(self.value - value_of_matches),
-            'range': self.range}
-
-    def consume_items(self, offer, basket, affected_lines):
-        """
-        Marks items within the basket lines as consumed so they
-        can't be reused in other offers.
-
-        We allow lines to be passed in as sometimes we want them sorted
-        in a specific order.
-        """
-        # Determine value of items already consumed as part of discount
-        value_consumed = D('0.00')
-        for line, __, qty in affected_lines:
-            price = unit_price(offer, line)
-            value_consumed += price * qty
-
-        to_consume = max(0, self.value - value_consumed)
-        if to_consume == 0:
-            return
-
-        for price, line in self.get_applicable_lines(
-                offer, basket, most_expensive_first=True):
-            quantity_to_consume = min(
-                line.quantity_without_discount,
-                (to_consume / price).quantize(D(1), ROUND_UP))
-            line.consume(quantity_to_consume)
-            to_consume -= price * quantity_to_consume
-            if to_consume <= 0:
-                break
-
->>>>>>> f917ee6b
 
 # ============
 # Result types
@@ -1315,197 +1080,8 @@
             affected_quantity_allowed -= affected_quantity
             discount += line_discount
 
-<<<<<<< HEAD
         if discount == 0:
             return False
-=======
-        if discount > 0:
-            condition.consume_items(offer, basket, affected_lines)
-        return BasketDiscount(discount)
-
-
-class AbsoluteDiscountBenefit(Benefit):
-    """
-    An offer benefit that gives an absolute discount
-    """
-    _description = _("%(value)s discount on %(range)s")
-
-    @property
-    def name(self):
-        return self._description % {
-            'value': currency(self.value),
-            'range': self.range.name.lower()}
-
-    @property
-    def description(self):
-        return self._description % {
-            'value': currency(self.value),
-            'range': range_anchor(self.range)}
-
-    class Meta:
-        app_label = 'offer'
-        proxy = True
-        verbose_name = _("Absolute discount benefit")
-        verbose_name_plural = _("Absolute discount benefits")
-
-    def apply(self, basket, condition, offer, discount_amount=None,
-              max_total_discount=None):
-        if discount_amount is None:
-            discount_amount = self.value
-
-        # Fetch basket lines that are in the range and available to be used in
-        # an offer.
-        line_tuples = self.get_applicable_lines(offer, basket)
-
-        # Determine which lines can have the discount applied to them
-        max_affected_items = self._effective_max_affected_items()
-        num_affected_items = 0
-        affected_items_total = D('0.00')
-        lines_to_discount = []
-        for price, line in line_tuples:
-            if num_affected_items >= max_affected_items:
-                break
-            qty = min(line.quantity_without_discount,
-                      max_affected_items - num_affected_items)
-            lines_to_discount.append((line, price, qty))
-            num_affected_items += qty
-            affected_items_total += qty * price
-
-        # Ensure we don't try to apply a discount larger than the total of the
-        # matching items.
-        discount = min(discount_amount, affected_items_total)
-        if max_total_discount is not None:
-            discount = min(discount, max_total_discount)
-
-        if discount == 0:
-            return ZERO_DISCOUNT
-
-        # Apply discount equally amongst them
-        affected_lines = []
-        applied_discount = D('0.00')
-        for i, (line, price, qty) in enumerate(lines_to_discount):
-            if i == len(lines_to_discount) - 1:
-                # If last line, then take the delta as the discount to ensure
-                # the total discount is correct and doesn't mismatch due to
-                # rounding.
-                line_discount = discount - applied_discount
-            else:
-                # Calculate a weighted discount for the line
-                line_discount = self.round(
-                    ((price * qty) / affected_items_total) * discount)
-            apply_discount(line, line_discount, qty)
-            affected_lines.append((line, line_discount, qty))
-            applied_discount += line_discount
-
-        condition.consume_items(offer, basket, affected_lines)
-
-        return BasketDiscount(discount)
-
-
-class FixedPriceBenefit(Benefit):
-    """
-    An offer benefit that gives the items in the condition for a
-    fixed price.  This is useful for "bundle" offers.
-
-    Note that we ignore the benefit range here and only give a fixed price
-    for the products in the condition range.  The condition cannot be a value
-    condition.
-
-    We also ignore the max_affected_items setting.
-    """
-    _description = _("The products that meet the condition are sold "
-                     "for %(amount)s")
-
-    @property
-    def name(self):
-        return self._description % {
-            'amount': currency(self.value)}
-
-    class Meta:
-        app_label = 'offer'
-        proxy = True
-        verbose_name = _("Fixed price benefit")
-        verbose_name_plural = _("Fixed price benefits")
-
-    def apply(self, basket, condition, offer):  # noqa (too complex (10))
-        if isinstance(condition, ValueCondition):
-            return ZERO_DISCOUNT
-
-        # Fetch basket lines that are in the range and available to be used in
-        # an offer.
-        line_tuples = self.get_applicable_lines(offer, basket,
-                                                range=condition.range)
-        if not line_tuples:
-            return ZERO_DISCOUNT
-
-        # Determine the lines to consume
-        num_permitted = int(condition.value)
-        num_affected = 0
-        value_affected = D('0.00')
-        covered_lines = []
-        for price, line in line_tuples:
-            if isinstance(condition, CoverageCondition):
-                quantity_affected = 1
-            else:
-                quantity_affected = min(
-                    line.quantity_without_discount,
-                    num_permitted - num_affected)
-            num_affected += quantity_affected
-            value_affected += quantity_affected * price
-            covered_lines.append((price, line, quantity_affected))
-            if num_affected >= num_permitted:
-                break
-        discount = max(value_affected - self.value, D('0.00'))
-        if not discount:
-            return ZERO_DISCOUNT
-
-        # Apply discount to the affected lines
-        discount_applied = D('0.00')
-        last_line = covered_lines[-1][1]
-        for price, line, quantity in covered_lines:
-            if line == last_line:
-                # If last line, we just take the difference to ensure that
-                # rounding doesn't lead to an off-by-one error
-                line_discount = discount - discount_applied
-            else:
-                line_discount = self.round(
-                    discount * (price * quantity) / value_affected)
-            apply_discount(line, line_discount, quantity)
-            discount_applied += line_discount
-        return BasketDiscount(discount)
-
-
-class MultibuyDiscountBenefit(Benefit):
-    _description = _("Cheapest product from %(range)s is free")
-
-    @property
-    def name(self):
-        return self._description % {
-            'range': self.range.name.lower()}
-
-    @property
-    def description(self):
-        return self._description % {
-            'range': range_anchor(self.range)}
-
-    class Meta:
-        app_label = 'offer'
-        proxy = True
-        verbose_name = _("Multibuy discount benefit")
-        verbose_name_plural = _("Multibuy discount benefits")
-
-    def apply(self, basket, condition, offer):
-        line_tuples = self.get_applicable_lines(offer, basket)
-        if not line_tuples:
-            return ZERO_DISCOUNT
-
-        # Cheapest line gives free product
-        discount, line = line_tuples[0]
-        apply_discount(line, discount, 1)
-
-        affected_lines = [(line, discount, 1)]
-        condition.consume_items(offer, basket, affected_lines)
->>>>>>> f917ee6b
 
         return BasketDiscount(discount)
 
