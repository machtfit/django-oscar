import six
from decimal import Decimal as D, ROUND_DOWN

from django.core import exceptions
from django.template.defaultfilters import date as date_filter
from django.db import models
from django.utils.timezone import now, get_current_timezone
from django.utils.translation import ungettext, ugettext_lazy as _
from django.utils.importlib import import_module
from django.core.exceptions import ValidationError
from django.core.urlresolvers import reverse
from django.conf import settings

from oscar.core.utils import slugify
from oscar.core.loading import get_class, get_model
from oscar.apps.offer.managers import ActiveOfferManager
from oscar.templatetags.currency_filters import currency
from oscar.models import fields

BrowsableRangeManager = get_class('offer.managers', 'BrowsableRangeManager')


def load_proxy(proxy_class):
    module, classname = proxy_class.rsplit('.', 1)
    try:
        mod = import_module(module)
    except ImportError as e:
        raise exceptions.ImproperlyConfigured(
            "Error importing module %s: %s" % (module, e))
    try:
        return getattr(mod, classname)
    except AttributeError:
        raise exceptions.ImproperlyConfigured(
            "Module %s does not define a %s" % (module, classname))


def range_anchor(range):
    return u'<a href="%s">%s</a>' % (
        reverse('dashboard:range-update', kwargs={'pk': range.pk}),
        range.name)


class ConditionalOffer(models.Model):
    """
    A conditional offer (eg buy 1, get 10% off)
    """
    name = models.CharField(
        _("Name"), max_length=128, unique=True,
        help_text=_("This is displayed within the customer's basket"))
    slug = fields.AutoSlugField(
        _("Slug"), max_length=128, unique=True, populate_from='name')
    description = models.TextField(_("Description"), blank=True,
                                   help_text=_("This is displayed on the offer"
                                               " browsing page"))

    # Offers come in a few different types:
    # (a) Offers that are available to all customers on the site.  Eg a
    #     3-for-2 offer.
    # (b) Offers that are linked to a voucher, and only become available once
    #     that voucher has been applied to the basket
    # (c) Offers that are linked to a user.  Eg, all students get 10% off.  The
    #     code to apply this offer needs to be coded
    # (d) Session offers - these are temporarily available to a user after some
    #     trigger event.  Eg, users coming from some affiliate site get 10%
    #     off.
    SITE, VOUCHER, USER, SESSION = ("Site", "Voucher", "User", "Session")
    TYPE_CHOICES = (
        (SITE, _("Site offer - available to all users")),
        (VOUCHER, _("Voucher offer - only available after entering "
                    "the appropriate voucher code")),
        (USER, _("User offer - available to certain types of user")),
        (SESSION, _("Session offer - temporary offer, available for "
                    "a user for the duration of their session")),
    )
    offer_type = models.CharField(
        _("Type"), choices=TYPE_CHOICES, default=SITE, max_length=128)

    # We track a status variable so it's easier to load offers that are
    # 'available' in some sense.
    OPEN, SUSPENDED, CONSUMED = "Open", "Suspended", "Consumed"
    status = models.CharField(_("Status"), max_length=64, default=OPEN)

    condition = models.ForeignKey(
        'offer.Condition', verbose_name=_("Condition"))
    benefit = models.ForeignKey('offer.Benefit', verbose_name=_("Benefit"))

    # Some complicated situations require offers to be applied in a set order.
    priority = models.IntegerField(
        _("Priority"), default=0,
        help_text=_("The highest priority offers are applied first"))

    # AVAILABILITY

    # Range of availability.  Note that if this is a voucher offer, then these
    # dates are ignored and only the dates from the voucher are used to
    # determine availability.
    start_datetime = models.DateTimeField(
        _("Start date"), blank=True, null=True)
    end_datetime = models.DateTimeField(
        _("End date"), blank=True, null=True,
        help_text=_("Offers are active until the end of the 'end date'"))

    # Use this field to limit the number of times this offer can be applied in
    # total.  Note that a single order can apply an offer multiple times so
    # this is not the same as the number of orders that can use it.
    max_global_applications = models.PositiveIntegerField(
        _("Max global applications"),
        help_text=_("The number of times this offer can be used before it "
                    "is unavailable"), blank=True, null=True)

    # Use this field to limit the number of times this offer can be used by a
    # single user.  This only works for signed-in users - it doesn't really
    # make sense for sites that allow anonymous checkout.
    max_user_applications = models.PositiveIntegerField(
        _("Max user applications"),
        help_text=_("The number of times a single user can use this offer"),
        blank=True, null=True)

    # Use this field to limit the number of times this offer can be applied to
    # a basket (and hence a single order).
    max_basket_applications = models.PositiveIntegerField(
        _("Max basket applications"),
        blank=True, null=True,
        help_text=_("The number of times this offer can be applied to a "
                    "basket (and order)"))

    # Use this field to limit the amount of discount an offer can lead to.
    # This can be helpful with budgeting.
    max_discount = models.DecimalField(
        _("Max discount"), decimal_places=2, max_digits=12, null=True,
        blank=True,
        help_text=_("When an offer has given more discount to orders "
                    "than this threshold, then the offer becomes "
                    "unavailable"))

    # TRACKING

    total_discount = models.DecimalField(
        _("Total Discount"), decimal_places=2, max_digits=12,
        default=D('0.00'))
    num_applications = models.PositiveIntegerField(
        _("Number of applications"), default=0)
    num_orders = models.PositiveIntegerField(
        _("Number of Orders"), default=0)

    redirect_url = fields.ExtendedURLField(
        _("URL redirect (optional)"), blank=True)
    date_created = models.DateTimeField(_("Date Created"), auto_now_add=True)

    objects = models.Manager()
    active = ActiveOfferManager()

    # We need to track the voucher that this offer came from (if it is a
    # voucher offer)
    _voucher = None

    class Meta:
        ordering = ['-priority']
        verbose_name = _("Conditional offer")
        verbose_name_plural = _("Conditional offers")

    def save(self, *args, **kwargs):
        # Check to see if consumption thresholds have been broken
        if not self.is_suspended:
            if self.get_max_applications() == 0:
                self.status = self.CONSUMED
            else:
                self.status = self.OPEN

        return super(ConditionalOffer, self).save(*args, **kwargs)

    def get_absolute_url(self):
        return reverse('offer:detail', kwargs={'slug': self.slug})

    def __unicode__(self):
        return self.name

    def clean(self):
        if (self.start_datetime and self.end_datetime and
                self.start_datetime > self.end_datetime):
            raise exceptions.ValidationError(
                _('End date should be later than start date'))

    @property
    def is_open(self):
        return self.status == self.OPEN

    @property
    def is_suspended(self):
        return self.status == self.SUSPENDED

    def suspend(self):
        self.status = self.SUSPENDED
        self.save()
    suspend.alters_data = True

    def unsuspend(self):
        self.status = self.OPEN
        self.save()
    suspend.alters_data = True

    def is_available(self, user=None, test_date=None):
        """
        Test whether this offer is available to be used
        """
        if self.is_suspended:
            return False
        if test_date is None:
            test_date = now()
        predicates = []
        if self.start_datetime:
            predicates.append(self.start_datetime > test_date)
        if self.end_datetime:
            predicates.append(test_date > self.end_datetime)
        if any(predicates):
            return False
        return self.get_max_applications(user) > 0

    def is_condition_partially_satisfied(self, basket):
        return self.condition.proxy().is_partially_satisfied(self, basket)

    def get_upsell_message(self, basket):
        return self.condition.proxy().get_upsell_message(self, basket)

    def apply_benefit(self, set_of_lines):
        """
        Applies the benefit to the given set of lines and returns the discount.
        """
        condition = self.condition.proxy()
        benefit = self.benefit.proxy()

        with set_of_lines.begin_transaction() as transaction:
            if not condition.is_satisfied(set_of_lines):
                transaction.rollback()
                return ZERO_DISCOUNT

            result = benefit.apply(set_of_lines)

            if not result:
                transaction.rollback()
                return ZERO_DISCOUNT

        return result

    def apply_deferred_benefit(self, basket, order, application):
        """
        Applies any deferred benefits.  These are things like adding loyalty
        points to somone's account.
        """
        return self.benefit.proxy().apply_deferred(basket, order, application)

    def set_voucher(self, voucher):
        self._voucher = voucher

    def get_voucher(self):
        return self._voucher

    def get_max_applications(self, user=None):
        """
        Return the number of times this offer can be applied to a basket for a
        given user.
        """
        if self.max_discount and self.total_discount >= self.max_discount:
            return 0

        # Hard-code a maximum value as we need some sensible upper limit for
        # when there are not other caps.
        limits = [10000]
        if self.max_user_applications and user:
            limits.append(max(0, self.max_user_applications -
                          self.get_num_user_applications(user)))
        if self.max_basket_applications:
            limits.append(self.max_basket_applications)
        if self.max_global_applications:
            limits.append(
                max(0, self.max_global_applications - self.num_applications))
        return min(limits)

    def get_num_user_applications(self, user):
        OrderDiscount = models.get_model('order', 'OrderDiscount')
        aggregates = OrderDiscount.objects.filter(offer_id=self.id,
                                                  order__user=user)\
            .aggregate(total=models.Sum('frequency'))
        return aggregates['total'] if aggregates['total'] is not None else 0

    def shipping_discount(self, charge):
        return self.benefit.proxy().shipping_discount(charge)

    def record_usage(self, discount):
        self.num_applications += discount['freq']
        self.total_discount += discount['discount']
        self.num_orders += 1
        self.save()
    record_usage.alters_data = True

    def availability_description(self):
        """
        Return a description of when this offer is available
        """
        restrictions = self.availability_restrictions()
        descriptions = [r['description'] for r in restrictions]
        return "<br/>".join(descriptions)

    def availability_restrictions(self):  # noqa (too complex (15))
        restrictions = []
        if self.is_suspended:
            restrictions.append({
                'description': _("Offer is suspended"),
                'is_satisfied': False})

        if self.max_global_applications:
            remaining = self.max_global_applications - self.num_applications
            desc = _("Limited to %(total)d uses (%(remainder)d remaining)") \
                % {'total': self.max_global_applications,
                   'remainder': remaining}
            restrictions.append({'description': desc,
                                 'is_satisfied': remaining > 0})

        if self.max_user_applications:
            if self.max_user_applications == 1:
                desc = _("Limited to 1 use per user")
            else:
                desc = _("Limited to %(total)d uses per user") \
                    % {'total': self.max_user_applications}
            restrictions.append({'description': desc,
                                 'is_satisfied': True})

        if self.max_basket_applications:
            if self.max_user_applications == 1:
                desc = _("Limited to 1 use per basket")
            else:
                desc = _("Limited to %(total)d uses per basket") \
                    % {'total': self.max_basket_applications}
            restrictions.append({
                'description': desc,
                'is_satisfied': True})

        def hide_time_if_zero(dt):
            # Only show hours/minutes if they have been specified
            if dt.tzinfo:
                localtime = dt.astimezone(get_current_timezone())
            else:
                localtime = dt
            if localtime.hour == 0 and localtime.minute == 0:
                return date_filter(localtime, settings.DATE_FORMAT)
            return date_filter(localtime, settings.DATETIME_FORMAT)

        if self.start_datetime or self.end_datetime:
            today = now()
            if self.start_datetime and self.end_datetime:
                desc = _("Available between %(start)s and %(end)s") \
                    % {'start': hide_time_if_zero(self.start_datetime),
                       'end': hide_time_if_zero(self.end_datetime)}
                is_satisfied \
                    = self.start_datetime <= today <= self.end_datetime
            elif self.start_datetime:
                desc = _("Available from %(start)s") % {
                    'start': hide_time_if_zero(self.start_datetime)}
                is_satisfied = today >= self.start_datetime
            elif self.end_datetime:
                desc = _("Available until %(end)s") % {
                    'end': hide_time_if_zero(self.end_datetime)}
                is_satisfied = today <= self.end_datetime
            restrictions.append({
                'description': desc,
                'is_satisfied': is_satisfied})

        if self.max_discount:
            desc = _("Limited to a cost of %(max)s") % {
                'max': currency(self.max_discount)}
            restrictions.append({
                'description': desc,
                'is_satisfied': self.total_discount < self.max_discount})

        return restrictions

    @property
    def has_products(self):
        return self.condition.range is not None

    def products(self):
        """
        Return a queryset of products in this offer
        """
        Product = get_model('catalogue', 'Product')
        if not self.has_products:
            return Product.objects.none()

        cond_range = self.condition.range
        if cond_range.includes_all_products:
            # Return ALL the products
            return Product.browsable.select_related('product_class',
                                                    'stockrecord')\
                .filter(is_discountable=True)\
                .prefetch_related('children', 'images',
                                  'product_class__options', 'product_options')
        return cond_range.included_products.filter(is_discountable=True)


class Condition(models.Model):
    NONE = "None"
    TYPE_CHOICES = (
        (NONE, _("Place no restriction on the basket")),)
    range = models.ForeignKey(
        'offer.Range', verbose_name=_("Range"), null=True, blank=True)
    type = models.CharField(_('Type'), max_length=128, choices=TYPE_CHOICES,
                            blank=True)
    value = fields.PositiveDecimalField(
        _('Value'), decimal_places=2, max_digits=12, null=True, blank=True)

    proxy_class = fields.NullCharField(
        _("Custom class"), max_length=255, unique=True, default=None)

    class Meta:
        verbose_name = _("Condition")
        verbose_name_plural = _("Conditions")

    def proxy(self):
        """
        Return the proxy model
        """
        field_dict = dict(self.__dict__)
        for field in list(field_dict.keys()):
            if field.startswith('_'):
                del field_dict[field]

        if self.proxy_class:
            klass = load_proxy(self.proxy_class)
            return klass(**field_dict)
        klassmap = {
            self.NONE: NoneCondition}
        if self.type in klassmap:
            return klassmap[self.type](**field_dict)
        return self

    def __unicode__(self):
        return self.proxy().name

    @property
    def name(self):
        """
        A plaintext description of the condition.

        This is used in the dropdowns within the offer dashboard.
        """
        return self.description

    @property
    def description(self):
        """
        A (optionally HTML) description of the condition.
        """
        return self.proxy().description

    def is_satisfied(self, set_of_lines):
        """
        Determine whether a given set of lines meets this condition.  Mark the
        quantity of items that are needed to meet this condition.

        This is stubbed in this top-class object.  The subclassing proxies are
        responsible for implementing it correctly.
        """
        return False

    def is_partially_satisfied(self, offer, basket):
        """
        Determine if the basket partially meets the condition.  This is useful
        for up-selling messages to entice customers to buy something more in
        order to qualify for an offer.
        """
        return False

    def get_upsell_message(self, offer, basket):
        return None


class Benefit(models.Model):
    range = models.ForeignKey(
        'offer.Range', null=True, blank=True, verbose_name=_("Range"))

    # Benefit types
    PERCENTAGE = "Percentage"
    SHIPPING_PERCENTAGE, SHIPPING_ABSOLUTE, SHIPPING_FIXED_PRICE = (
        'Shipping percentage', 'Shipping absolute', 'Shipping fixed price')
    TYPE_CHOICES = (
        (PERCENTAGE, _("Discount is a percentage off of the product's value")),
        (SHIPPING_ABSOLUTE,
         _("Discount is a fixed amount of the shipping cost")),
        (SHIPPING_FIXED_PRICE, _("Get shipping for a fixed price")),
        (SHIPPING_PERCENTAGE, _("Discount is a percentage off of the shipping"
                                " cost")),
    )
    type = models.CharField(
        _("Type"), max_length=128, choices=TYPE_CHOICES, blank=True)

    # The value to use with the designated type.  This can be either an integer
    # (eg for multibuy) or a decimal (eg an amount) which is slightly
    # confusing.
    value = fields.PositiveDecimalField(
        _("Value"), decimal_places=2, max_digits=12, null=True, blank=True)

    # If this is not set, then there is no upper limit on how many products
    # can be discounted by this benefit.
    max_affected_items = models.PositiveIntegerField(
        _("Max Affected Items"), blank=True, null=True,
        help_text=_("Set this to prevent the discount consuming all items "
                    "within the range that are in the basket."))

    can_apply_with_other_benefits = models.BooleanField(
        _("Can apply with other benefits"), default=False,
        help_text=_("All benefits that have this checked can apply to the "
                    "same item."))

    # A custom benefit class can be used instead.  This means the
    # type/value/max_affected_items fields should all be None.
    proxy_class = fields.NullCharField(
        _("Custom class"), max_length=255, unique=True, default=None)

    class Meta:
        verbose_name = _("Benefit")
        verbose_name_plural = _("Benefits")

    def proxy(self):
        klassmap = {
            self.PERCENTAGE: PercentageDiscountBenefit,
            self.SHIPPING_ABSOLUTE: ShippingAbsoluteDiscountBenefit,
            self.SHIPPING_FIXED_PRICE: ShippingFixedPriceBenefit,
            self.SHIPPING_PERCENTAGE: ShippingPercentageDiscountBenefit}

        if self.__class__ in klassmap.values():
            return self

        field_dict = dict(self.__dict__)
        for field in list(field_dict.keys()):
            if field.startswith('_'):
                del field_dict[field]

        if self.proxy_class:
            klass = load_proxy(self.proxy_class)
            if self.__class__ == klass:
                return self
            return klass(**field_dict)

        if self.type in klassmap:
            return klassmap[self.type](**field_dict)
        raise RuntimeError("Unrecognised benefit type (%s)" % self.type)

    def __unicode__(self):
        name = self.proxy().name
        if self.max_affected_items:
            name += ungettext(
                " (max %d item)",
                " (max %d items)",
                self.max_affected_items) % self.max_affected_items
        return name

    @property
    def name(self):
        return self.description

    @property
    def description(self):
        return self.proxy().description

    def apply(self, set_of_lines):
        """
        Apply a discount to lines.

        Return `False` if no discount could be applied. This frees up the lines
        used in the condition for other offers.
        """
        return False

    def apply_deferred(self, basket, order, application):
        return None

    def clean(self):
        if not self.type:
            return
        method_name = 'clean_%s' % self.type.lower().replace(' ', '_')
        if hasattr(self, method_name):
            getattr(self, method_name)()

    def clean_multibuy(self):
        if not self.range:
            raise ValidationError(
                _("Multibuy benefits require a product range"))
        if self.value:
            raise ValidationError(
                _("Multibuy benefits don't require a value"))
        if self.max_affected_items:
            raise ValidationError(
                _("Multibuy benefits don't require a 'max affected items' "
                  "attribute"))

    def clean_percentage(self):
        if not self.range:
            raise ValidationError(
                _("Percentage benefits require a product range"))
        if self.value > 100:
            raise ValidationError(
                _("Percentage discount cannot be greater than 100"))

    def clean_shipping_absolute(self):
        if not self.value:
            raise ValidationError(
                _("A discount value is required"))
        if self.range:
            raise ValidationError(
                _("No range should be selected as this benefit does not "
                  "apply to products"))
        if self.max_affected_items:
            raise ValidationError(
                _("Shipping discounts don't require a 'max affected items' "
                  "attribute"))

    def clean_shipping_percentage(self):
        if self.value > 100:
            raise ValidationError(
                _("Percentage discount cannot be greater than 100"))
        if self.range:
            raise ValidationError(
                _("No range should be selected as this benefit does not "
                  "apply to products"))
        if self.max_affected_items:
            raise ValidationError(
                _("Shipping discounts don't require a 'max affected items' "
                  "attribute"))

    def clean_shipping_fixed_price(self):
        if self.range:
            raise ValidationError(
                _("No range should be selected as this benefit does not "
                  "apply to products"))
        if self.max_affected_items:
            raise ValidationError(
                _("Shipping discounts don't require a 'max affected items' "
                  "attribute"))

    def clean_fixed_price(self):
        if self.range:
            raise ValidationError(
                _("No range should be selected as the condition range will "
                  "be used instead."))

    def clean_absolute(self):
        if not self.range:
            raise ValidationError(
                _("Fixed discount benefits require a product range"))
        if not self.value:
            raise ValidationError(
                _("Fixed discount benefits require a value"))

    def round(self, amount):
        """
        Apply rounding to discount amount
        """
        if hasattr(settings, 'OSCAR_OFFER_ROUNDING_FUNCTION'):
            return settings.OSCAR_OFFER_ROUNDING_FUNCTION(amount)
        return amount.quantize(D('.01'), ROUND_DOWN)

    def _effective_max_affected_items(self):
        """
        Return the maximum number of items that can have a discount applied
        during the application of this benefit
        """
        return self.max_affected_items if self.max_affected_items else 10000

    def filter_lines(self, set_of_lines):
        """
        Return only those lines that can be used for this benefit.
        """
        # We sort lines to be cheapest first to ensure consistent applications
        return sorted([line for line
                       in set_of_lines.get_lines_available_for_benefit(self)
                       if self.range.contains_product(line.product)],
                      key=lambda line: line.price)

    def shipping_discount(self, charge):
        return D('0.00')


class Range(models.Model):
    """
    Represents a range of products that can be used within an offer
    """
    name = models.CharField(_("Name"), max_length=128, unique=True)
    slug = models.SlugField(_('Slug'), max_length=128, unique=True, null=True)

    description = models.TextField(blank=True)

    # Whether this range is public
    is_public = models.BooleanField(
        _('Is public?'), default=False,
        help_text=_("Public ranges have a customer-facing page"))

    includes_all_products = models.BooleanField(
        _('Includes all products?'), default=False)

    included_products = models.ManyToManyField(
        'catalogue.Product', related_name='includes', blank=True,
        verbose_name=_("Included Products"), through='offer.RangeProduct')
    excluded_products = models.ManyToManyField(
        'catalogue.Product', related_name='excludes', blank=True,
        verbose_name=_("Excluded Products"))
    classes = models.ManyToManyField(
        'catalogue.ProductClass', related_name='classes', blank=True,
        verbose_name=_("Product Types"))
    included_categories = models.ManyToManyField(
        'catalogue.Category', related_name='includes', blank=True,
        verbose_name=_("Included Categories"))

    # Allow a custom range instance to be specified
    proxy_class = fields.NullCharField(
        _("Custom class"), max_length=255, default=None, unique=True)

    date_created = models.DateTimeField(_("Date Created"), auto_now_add=True)

    __included_product_ids = None
    __excluded_product_ids = None
    __class_ids = None

    objects = models.Manager()
    browsable = BrowsableRangeManager()

    class Meta:
        verbose_name = _("Range")
        verbose_name_plural = _("Ranges")

    def __unicode__(self):
        return self.name

    def get_absolute_url(self):
        return reverse('catalogue:range', kwargs={
            'slug': self.slug})

    def save(self, *args, **kwargs):
        if not self.slug:
            self.slug = slugify(self.name)

        # Save Range
        super(Range, self).save(*args, **kwargs)

    def add_product(self, product, display_order=None):
        """ Add product to the range

        When adding product that is already in the range, prevent re-adding it.
        If display_order is specified, update it.

        Standard display_order for a new product in the range (0) puts
        the product at the top of the list.

        display_order needs to be tested for None because

          >>> display_order = 0
          >>> not display_order
          True
          >>> display_order is None
          False
        """
        initial_order = 0 if display_order is None else display_order
        relation, __ = RangeProduct.objects.get_or_create(
            range=self, product=product,
            defaults={'display_order': initial_order})

        if (display_order is not None and
                relation.display_order != display_order):
            relation.display_order = display_order
            relation.save()

    def remove_product(self, product):
        """ Remove product from range """
        RangeProduct.objects.filter(range=self, product=product).delete()

    def contains_product(self, product):  # noqa (too complex (12))
        """
        Check whether the passed product is part of this range
        """
        # We look for shortcircuit checks first before
        # the tests that require more database queries.

        if settings.OSCAR_OFFER_BLACKLIST_PRODUCT and \
                settings.OSCAR_OFFER_BLACKLIST_PRODUCT(product):
            return False

        # Delegate to a proxy class if one is provided
        if self.proxy_class:
            return load_proxy(self.proxy_class)().contains_product(product)

        excluded_product_ids = self._excluded_product_ids()
        if product.id in excluded_product_ids:
            return False
        if self.includes_all_products:
            return True
        if product.product_class_id in self._class_ids():
            return True
        included_product_ids = self._included_product_ids()
        if product.id in included_product_ids:
            return True
        test_categories = self.included_categories.all()
        if test_categories:
            for category in product.categories.all():
                for test_category in test_categories:
                    if category == test_category \
                            or category.is_descendant_of(test_category):
                        return True
        return False

    # Shorter alias
    contains = contains_product

    def _included_product_ids(self):
        if self.__included_product_ids is None:
            self.__included_product_ids = [row['id'] for row in
                                           self.included_products.values('id')]
        return self.__included_product_ids

    def _excluded_product_ids(self):
        if not self.id:
            return []
        if self.__excluded_product_ids is None:
            self.__excluded_product_ids = [row['id'] for row in
                                           self.excluded_products.values('id')]
        return self.__excluded_product_ids

    def _class_ids(self):
        if None == self.__class_ids:
            self.__class_ids = [row['id'] for row in self.classes.values('id')]
        return self.__class_ids

    def num_products(self):
        # Delegate to a proxy class if one is provided
        if self.proxy_class:
            return load_proxy(self.proxy_class)().num_products()
        if self.includes_all_products:
            return None
        return self.included_products.all().count()

    @property
    def is_editable(self):
        """
        Test whether this product can be edited in the dashboard
        """
        return not self.proxy_class


class RangeProduct(models.Model):
    """ Allow ordering products inside ranges """
    range = models.ForeignKey('offer.Range')
    product = models.ForeignKey('catalogue.Product')
    display_order = models.IntegerField(default=0)

    class Meta:
        unique_together = ('range', 'product')

# ==========
# Conditions
# ==========


class NoneCondition(Condition):
    """
    An offer condition that's always satisfied.
    """
    _description = _("No condition")

    @property
    def name(self):
        return self._description % {
            'count': self.value,
            'range': six.text_type(self.range).lower()}

    @property
    def description(self):
        return self._description % {
            'count': self.value,
            'range': range_anchor(self.range)}

    class Meta:
        proxy = True
        verbose_name = _("No Condition")
        verbose_name_plural = _("No Conditions")

    def is_satisfied(self, set_of_lines):
        """
        Determines whether a given set of lines meets this condition
        """
        return True

    def is_partially_satisfied(self, offer, basket):
        return False


# ============
# Result types
# ============


class ApplicationResult(object):
    is_final = is_successful = False
    # Basket discount
    discount = D('0.00')
    description = None

    # Offer applications can affect 3 distinct things
    # (a) Give a discount off the BASKET total
    # (b) Give a discount off the SHIPPING total
    # (a) Trigger a post-order action
    BASKET, SHIPPING, POST_ORDER = list(range(0, 3))
    affects = None

    @property
    def affects_basket(self):
        return self.affects == self.BASKET

    @property
    def affects_shipping(self):
        return self.affects == self.SHIPPING

    @property
    def affects_post_order(self):
        return self.affects == self.POST_ORDER


class BasketDiscount(ApplicationResult):
    """
    For when an offer application leads to a simple discount off the basket's
    total
    """
    affects = ApplicationResult.BASKET

    def __init__(self, amount):
        self.discount = amount

    @property
    def is_successful(self):
        return self.discount > 0

    def __str__(self):
        return '<Basket discount of %s>' % self.discount

    def __repr__(self):
        return '%s(%r)' % (self.__class__.__name__, self.discount)


# Helper global as returning zero discount is quite common
ZERO_DISCOUNT = BasketDiscount(D('0.00'))


class ShippingDiscount(ApplicationResult):
    """
    For when an offer application leads to a discount from the shipping cost
    """
    is_successful = is_final = True
    affects = ApplicationResult.SHIPPING


SHIPPING_DISCOUNT = ShippingDiscount()


class PostOrderAction(ApplicationResult):
    """
    For when an offer condition is met but the benefit is deferred until after
    the order has been placed.  Eg buy 2 books and get 100 loyalty points.
    """
    is_final = is_successful = True
    affects = ApplicationResult.POST_ORDER

    def __init__(self, description):
        self.description = description


# ========
# Benefits
# ========


class PercentageDiscountBenefit(Benefit):
    """
    An offer benefit that gives a percentage discount
    """
    _description = _("%(value)s%% discount on %(range)s")

    @property
    def name(self):
        return self._description % {
            'value': self.value,
            'range': self.range.name}

    @property
    def description(self):
        return self._description % {
            'value': self.value,
            'range': range_anchor(self.range)}

    class Meta:
        proxy = True
        verbose_name = _("Percentage discount benefit")
        verbose_name_plural = _("Percentage discount benefits")

<<<<<<< HEAD
    def apply(self, basket, condition, offer, discount_percent=None,
              max_total_discount=None):
        if discount_percent is None:
            discount_percent = self.value

        discount_amount_available = max_total_discount

        line_tuples = self.get_applicable_lines(offer, basket)

        discount = D('0.00')
        affected_items = 0
        max_affected_items = self._effective_max_affected_items()
        affected_lines = []
        for price, line in line_tuples:
            if affected_items >= max_affected_items:
                break
            if discount_amount_available == 0:
                break

            quantity_affected = min(line.quantity_without_discount,
                                    max_affected_items - affected_items)
            line_discount = self.round(discount_percent / D('100.0') * price
                                       * int(quantity_affected))

            if discount_amount_available is not None:
                line_discount = min(line_discount, discount_amount_available)
                discount_amount_available -= line_discount

            apply_discount(line, line_discount, quantity_affected)

            affected_lines.append((line, line_discount, quantity_affected))
            affected_items += quantity_affected
            discount += line_discount

        if discount > 0:
            condition.consume_items(offer, basket, affected_lines)
        return BasketDiscount(discount)


class AbsoluteDiscountBenefit(Benefit):
    """
    An offer benefit that gives an absolute discount
    """
    _description = _("%(value)s discount on %(range)s")
=======
    def apply(self, set_of_lines, discount_percent=None,
              max_total_discount=None):
        """
        Apply a discount of `discount_percent` (defaults to `self.value`)
        percent to all items in the range, but limiting
            * the maximum total discount to `max_total_discount`
            * the maximum number of items discounted to
              `self.max_affected_items`
        """
        if discount_percent is None:
            discount_percent = self.value
>>>>>>> 6ebba13e

        discount_amount_available = max_total_discount

        discount = 0
        affected_quantity_allowed = self._effective_max_affected_items()

<<<<<<< HEAD
    class Meta:
        proxy = True
        verbose_name = _("Absolute discount benefit")
        verbose_name_plural = _("Absolute discount benefits")

    def apply(self, basket, condition, offer, discount_amount=None,
              max_total_discount=None):
        if discount_amount is None:
            discount_amount = self.value

        # Fetch basket lines that are in the range and available to be used in
        # an offer.
        line_tuples = self.get_applicable_lines(offer, basket)

        # Determine which lines can have the discount applied to them
        max_affected_items = self._effective_max_affected_items()
        num_affected_items = 0
        affected_items_total = D('0.00')
        lines_to_discount = []
        for price, line in line_tuples:
            if num_affected_items >= max_affected_items:
                break
            qty = min(line.quantity_without_discount,
                      max_affected_items - num_affected_items)
            lines_to_discount.append((line, price, qty))
            num_affected_items += qty
            affected_items_total += qty * price

        # Ensure we don't try to apply a discount larger than the total of the
        # matching items.
        discount = min(discount_amount, affected_items_total)
        if max_total_discount is not None:
            discount = min(discount, max_total_discount)

        if discount == 0:
            return ZERO_DISCOUNT

        # Apply discount equally amongst them
        affected_lines = []
        applied_discount = D('0.00')
        for i, (line, price, qty) in enumerate(lines_to_discount):
            if i == len(lines_to_discount) - 1:
                # If last line, then take the delta as the discount to ensure
                # the total discount is correct and doesn't mismatch due to
                # rounding.
                line_discount = discount - applied_discount
            else:
                # Calculate a weighted discount for the line
                line_discount = self.round(
                    ((price * qty) / affected_items_total) * discount)
            apply_discount(line, line_discount, qty)
            affected_lines.append((line, line_discount, qty))
            applied_discount += line_discount

        condition.consume_items(offer, basket, affected_lines)
=======
        for line in self.filter_lines(set_of_lines):
            if affected_quantity_allowed == 0:
                break
>>>>>>> 6ebba13e

            if discount_amount_available == 0:
                break

            affected_quantity = min(line.quantity_available_for_benefit(self),
                                    affected_quantity_allowed)

            line_discount = self.round(discount_percent / D('100.0')
                                       * line.discounted_price
                                       * affected_quantity)

            if discount_amount_available is not None:
                line_discount = min(line_discount, discount_amount_available)
                discount_amount_available -= line_discount

            set_of_lines.mark_for_benefit(line, self, affected_quantity,
                                          line_discount)

            affected_quantity_allowed -= affected_quantity
            discount += line_discount

        if discount == 0:
            return False

        return BasketDiscount(discount)


# =================
# Shipping benefits
# =================


class ShippingBenefit(Benefit):

    def apply(self, set_of_lines):
        return SHIPPING_DISCOUNT

    class Meta:
        proxy = True


class ShippingAbsoluteDiscountBenefit(ShippingBenefit):
    _description = _("%(amount)s off shipping cost")

    @property
    def description(self):
        return self._description % {
            'amount': currency(self.value)}

    class Meta:
        proxy = True
        verbose_name = _("Shipping absolute discount benefit")
        verbose_name_plural = _("Shipping absolute discount benefits")

    def shipping_discount(self, charge):
        return min(charge, self.value)


class ShippingFixedPriceBenefit(ShippingBenefit):
    _description = _("Get shipping for %(amount)s")

    @property
    def description(self):
        return self._description % {
            'amount': currency(self.value)}

    class Meta:
        proxy = True
        verbose_name = _("Fixed price shipping benefit")
        verbose_name_plural = _("Fixed price shipping benefits")

    def shipping_discount(self, charge):
        if charge < self.value:
            return D('0.00')
        return charge - self.value


class ShippingPercentageDiscountBenefit(ShippingBenefit):
    _description = _("%(value)s%% off of shipping cost")

    @property
    def description(self):
        return self._description % {
            'value': self.value}

    class Meta:
        proxy = True
        verbose_name = _("Shipping percentage discount benefit")
        verbose_name_plural = _("Shipping percentage discount benefits")

    def shipping_discount(self, charge):
        discount = charge * self.value / D('100.0')
        return discount.quantize(D('0.01'))<|MERGE_RESOLUTION|>--- conflicted
+++ resolved
@@ -998,52 +998,6 @@
         verbose_name = _("Percentage discount benefit")
         verbose_name_plural = _("Percentage discount benefits")
 
-<<<<<<< HEAD
-    def apply(self, basket, condition, offer, discount_percent=None,
-              max_total_discount=None):
-        if discount_percent is None:
-            discount_percent = self.value
-
-        discount_amount_available = max_total_discount
-
-        line_tuples = self.get_applicable_lines(offer, basket)
-
-        discount = D('0.00')
-        affected_items = 0
-        max_affected_items = self._effective_max_affected_items()
-        affected_lines = []
-        for price, line in line_tuples:
-            if affected_items >= max_affected_items:
-                break
-            if discount_amount_available == 0:
-                break
-
-            quantity_affected = min(line.quantity_without_discount,
-                                    max_affected_items - affected_items)
-            line_discount = self.round(discount_percent / D('100.0') * price
-                                       * int(quantity_affected))
-
-            if discount_amount_available is not None:
-                line_discount = min(line_discount, discount_amount_available)
-                discount_amount_available -= line_discount
-
-            apply_discount(line, line_discount, quantity_affected)
-
-            affected_lines.append((line, line_discount, quantity_affected))
-            affected_items += quantity_affected
-            discount += line_discount
-
-        if discount > 0:
-            condition.consume_items(offer, basket, affected_lines)
-        return BasketDiscount(discount)
-
-
-class AbsoluteDiscountBenefit(Benefit):
-    """
-    An offer benefit that gives an absolute discount
-    """
-    _description = _("%(value)s discount on %(range)s")
-=======
     def apply(self, set_of_lines, discount_percent=None,
               max_total_discount=None):
         """
@@ -1055,74 +1009,15 @@
         """
         if discount_percent is None:
             discount_percent = self.value
->>>>>>> 6ebba13e
 
         discount_amount_available = max_total_discount
 
         discount = 0
         affected_quantity_allowed = self._effective_max_affected_items()
 
-<<<<<<< HEAD
-    class Meta:
-        proxy = True
-        verbose_name = _("Absolute discount benefit")
-        verbose_name_plural = _("Absolute discount benefits")
-
-    def apply(self, basket, condition, offer, discount_amount=None,
-              max_total_discount=None):
-        if discount_amount is None:
-            discount_amount = self.value
-
-        # Fetch basket lines that are in the range and available to be used in
-        # an offer.
-        line_tuples = self.get_applicable_lines(offer, basket)
-
-        # Determine which lines can have the discount applied to them
-        max_affected_items = self._effective_max_affected_items()
-        num_affected_items = 0
-        affected_items_total = D('0.00')
-        lines_to_discount = []
-        for price, line in line_tuples:
-            if num_affected_items >= max_affected_items:
-                break
-            qty = min(line.quantity_without_discount,
-                      max_affected_items - num_affected_items)
-            lines_to_discount.append((line, price, qty))
-            num_affected_items += qty
-            affected_items_total += qty * price
-
-        # Ensure we don't try to apply a discount larger than the total of the
-        # matching items.
-        discount = min(discount_amount, affected_items_total)
-        if max_total_discount is not None:
-            discount = min(discount, max_total_discount)
-
-        if discount == 0:
-            return ZERO_DISCOUNT
-
-        # Apply discount equally amongst them
-        affected_lines = []
-        applied_discount = D('0.00')
-        for i, (line, price, qty) in enumerate(lines_to_discount):
-            if i == len(lines_to_discount) - 1:
-                # If last line, then take the delta as the discount to ensure
-                # the total discount is correct and doesn't mismatch due to
-                # rounding.
-                line_discount = discount - applied_discount
-            else:
-                # Calculate a weighted discount for the line
-                line_discount = self.round(
-                    ((price * qty) / affected_items_total) * discount)
-            apply_discount(line, line_discount, qty)
-            affected_lines.append((line, line_discount, qty))
-            applied_discount += line_discount
-
-        condition.consume_items(offer, basket, affected_lines)
-=======
         for line in self.filter_lines(set_of_lines):
             if affected_quantity_allowed == 0:
                 break
->>>>>>> 6ebba13e
 
             if discount_amount_available == 0:
                 break
