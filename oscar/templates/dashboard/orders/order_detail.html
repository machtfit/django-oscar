--- conflicted
+++ resolved
@@ -27,7 +27,7 @@
 
 {% block dashboard_content %}
 
-<div class="well-blank">
+<div class="well well-blank">
 	<div class="sub-header">
 	    <h2>Customer Information</h2>
 	</div>
@@ -70,14 +70,14 @@
 </table>
 </div>
 
-<div class="well">
+<div class="well well-blank">
 
 <div class="sub-header">
     <h2>Order Details</h2>
 </div>
 
 
-<div class="tabbable">
+<div class="tabbable dashboard">
 	<ul class="nav nav-tabs">
 		<li class="active"><a href="#1" data-toggle="tab">Order Summary</a></li>
 		<li><a href="#2" data-toggle="tab">Addresses</a></li>
@@ -224,7 +224,6 @@
 				</p>
 				{% endif %}
 
-<<<<<<< HEAD
 			{% if order.shipping_address %}
 			<div class="sub-header">
 			    <h2>Shipping</h2>
@@ -279,7 +278,6 @@
 			{% endif %}
 			{% endwith %}
 			
-=======
 				{% if order.shipping_address %}
 				<div class="sub-header">
 					<h2>Shipping</h2>
@@ -294,11 +292,9 @@
 				</div>
 				{% endif %}
 			{% endblock %}
->>>>>>> 1dc38441
 		</div>
 
 		<div class="tab-pane" id="3">
-<<<<<<< HEAD
 			<div class="sub-header">
 			    <h2>Payment</h2>
 			</div>
@@ -393,14 +389,13 @@
 			{% endif %}
 			{% endwith %}
 			
-=======
 			{% block tab_transactions %}
 				<div class="sub-header">
 					<h2>Transactions</h2>
 				</div>
 				<p>No transaction data available.</p>
 			{% endblock %}
->>>>>>> 1dc38441
+
 		</div>
 
 		<div class="tab-pane" id="4">
@@ -489,5 +484,4 @@
 </div>
 </div>
 
-
 {% endblock dashboard_content %}
