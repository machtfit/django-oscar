{% load currency_filters %}
<<<<<<< HEAD
=======
{% load basket_tags %}

>>>>>>> ac2dec7b
<div class="sub-header">
	<h2>{{ promotion.name }}</h2>
</div>

<<<<<<< HEAD
<div class="row-fluid">
	<div class="span3">
		{% with product.images.all.0 as image %}
	        <div class="image_container">
	            <a href="{{ product.get_absolute_url }}"><img class="thumbnail" src="{{ image.original.url }}" alt="{{ product.get_title }}"></a>
		    </div>    
	    {% endwith %}
=======
{% with product=promotion.product %}
<div class="row-fluid">
	<div class="span3">
		<article class="product_pod">

			{% with promotion.product.images.all.0 as image %}
			<div class="image_container">
				<a href="{{ product.get_absolute_url }}"><img class="thumbnail" src="{{ image.original.url }}" alt="{{ product.get_title }}"></a>
			</div>    
			{% endwith %}

			{% block product_review %}
			{% with product.reviews.all as reviews %}
			{% if reviews %}
			<ul class="review_count">       
				{% for review in reviews %}
				<li class="{{ review.score }}">{{ review.score }}</li>
				{% endfor %}
			</ul>
			{% else %}
			<p class="star">No Rating</p>
			{% endif %}
			{% endwith %}
			{% endblock product_review %}

			<h3><a href="{{ product.get_absolute_url }}">{{ product.get_title|truncatewords:5 }}</a></h3>

			<div class="product_price">
				{% if product.is_group %}
					<p>From {{ product.min_variant_price_incl_tax|currency }}</p>
				{% else %}
					{% if product.has_stockrecord %} 
						<h4><span>{{ product.stockrecord.price_incl_tax|currency }}</span></h4>
						<p class="app-ico avaliability instock">{{ product.stockrecord.availability }}</p>
					{% else %}
					<p class="app-ico avaliability outstock">Not available</p>
					<button class="btn">Notify me</button> 
					{% endif %}
				{% endif %}
			</div>

		</article>
>>>>>>> ac2dec7b
	</div>
	<div class="span9">
	    <h3>{{ promotion.product.title }}</h3>
	    {% block product_review %}
		    {% with product.reviews.all as reviews %}
		        {% if reviews %}
		            <ul class="review_count">       
			        {% for review in reviews %}
			        <li class="{{ review.score }}">{{ review.score }}</li>
			        {% endfor %}
		            </ul>
		        {% else %}
		            <p class="star">No Rating</p>
		        {% endif %}
		    {% endwith %}
		{% endblock product_review %}
		<p>{{ promotion.description }}</p>
	</div>
</div>
{% endwith %}<|MERGE_RESOLUTION|>--- conflicted
+++ resolved
@@ -1,14 +1,9 @@
 {% load currency_filters %}
-<<<<<<< HEAD
-=======
 {% load basket_tags %}
 
->>>>>>> ac2dec7b
 <div class="sub-header">
 	<h2>{{ promotion.name }}</h2>
 </div>
-
-<<<<<<< HEAD
 <div class="row-fluid">
 	<div class="span3">
 		{% with product.images.all.0 as image %}
@@ -16,7 +11,6 @@
 	            <a href="{{ product.get_absolute_url }}"><img class="thumbnail" src="{{ image.original.url }}" alt="{{ product.get_title }}"></a>
 		    </div>    
 	    {% endwith %}
-=======
 {% with product=promotion.product %}
 <div class="row-fluid">
 	<div class="span3">
@@ -57,26 +51,24 @@
 					{% endif %}
 				{% endif %}
 			</div>
-
 		</article>
->>>>>>> ac2dec7b
 	</div>
 	<div class="span9">
-	    <h3>{{ promotion.product.title }}</h3>
-	    {% block product_review %}
-		    {% with product.reviews.all as reviews %}
-		        {% if reviews %}
-		            <ul class="review_count">       
-			        {% for review in reviews %}
-			        <li class="{{ review.score }}">{{ review.score }}</li>
-			        {% endfor %}
-		            </ul>
-		        {% else %}
-		            <p class="star">No Rating</p>
-		        {% endif %}
-		    {% endwith %}
-		{% endblock product_review %}
-		<p>{{ promotion.description }}</p>
-	</div>
+		    <h3>{{ promotion.product.title }}</h3>
+		    
+			    {% with product.reviews.all as reviews %}
+			        {% if reviews %}
+			            <ul class="review_count">       
+				        {% for review in reviews %}
+				        <li class="{{ review.score }}">{{ review.score }}</li>
+				        {% endfor %}
+			            </ul>
+			        {% else %}
+			            <p class="star">No Rating</p>
+			        {% endif %}
+			    {% endwith %}
+			
+			<p>{{ promotion.description }}</p>
+		</div>
 </div>
-{% endwith %}+{% endwith %}
