{% load url from future %}
{% load reviews_tags %}
{% load thumbnail %}
{% load i18n %}
{% load display_tags %}
{% load staticfiles %}

<article class="product_pod">
    {% block product_image %}
<<<<<<< HEAD
        <div class="image_container">
            {% with image=product.primary_image %}
                {% thumbnail image.original "400x400" upscale=False as thumb %}
                <a href="{{ product.get_absolute_url }}"><img src="{{ thumb.url }}" alt="{{ product.get_title }}" class="thumbnail"></a>
                {% endthumbnail %}
            {% endwith %}
        </div>
=======
    <div class="image_container">
        {% with image=product.primary_image %}
            {% thumbnail image.original "x155" upscale=False as thumb %}
                <a href="{{ product.get_absolute_url }}"><img src="{% static thumb.url %}" alt="{{ product.get_title }}" class="thumbnail"></a>
            {% endthumbnail %}
        {% endwith %}
    </div>
>>>>>>> 1e6347a6
    {% endblock %}

    {% block product_review %}
        {% iffeature "reviews" %}
            <p class="star {{ product.rating|as_stars }}"></p>
        {% endiffeature %}
    {% endblock %}

    {% block product_title %}
        <h3><a href="{{ product.get_absolute_url }}">{{ product.get_title|truncatewords:4 }}</a></h3>
    {% endblock %}

    {% block product_price %}
        <div class="product_price">
            {% include "catalogue/partials/stock_record.html" %}
            {% if product.is_group %}
                <a class="btn btn-full" href="{% url 'catalogue:detail' product.slug product.id %}">{% trans "View" %}</a>
            {% else %}
                {% include "catalogue/partials/add_to_basket_form_compact.html" %}
            {% endif %}
        </div>
    {% endblock %}
</article><|MERGE_RESOLUTION|>--- conflicted
+++ resolved
@@ -7,23 +7,13 @@
 
 <article class="product_pod">
     {% block product_image %}
-<<<<<<< HEAD
         <div class="image_container">
             {% with image=product.primary_image %}
-                {% thumbnail image.original "400x400" upscale=False as thumb %}
-                <a href="{{ product.get_absolute_url }}"><img src="{{ thumb.url }}" alt="{{ product.get_title }}" class="thumbnail"></a>
+                {% thumbnail image.original "x155" upscale=False as thumb %}
+                <a href="{{ product.get_absolute_url }}"><img src="{% static thumb.url %}" alt="{{ product.get_title }}" class="thumbnail"></a>
                 {% endthumbnail %}
             {% endwith %}
         </div>
-=======
-    <div class="image_container">
-        {% with image=product.primary_image %}
-            {% thumbnail image.original "x155" upscale=False as thumb %}
-                <a href="{{ product.get_absolute_url }}"><img src="{% static thumb.url %}" alt="{{ product.get_title }}" class="thumbnail"></a>
-            {% endthumbnail %}
-        {% endwith %}
-    </div>
->>>>>>> 1e6347a6
     {% endblock %}
 
     {% block product_review %}
