{% extends "base.html" %}
{% load compress %}
{% load promotion_tags %}

{% block layout %}
    {# Top-horizontal bar with account, notifictions, dashboard links #}
    {% include "partials/nav_accounts.html" %}

    {# Site logo/title, mini-basket, browse dropdown and searchbox #}
    <header class="header container-fluid">
        <div class="page_inner">
            <div class="row-fluid">
                {% include "partials/brand.html" %}
                    {# Mini-basket wrapped in a block so some templates can now display it #}
                {% block mini_basket %}{% include "partials/mini_basket.html" %}{% endblock %}
            </div>
        </div>
        {% block navigation %}
            {% include "partials/nav_primary.html" %}
        {% endblock %}
    </header>

    {# Main content of page - other layout templates may override this block #}
    {% block content_wrapper %}
    <div class="container-fluid page">
        <div class="page_inner">
            {% block breadcrumbs %}{% endblock %}
            {% block header %}
            <div class="page-header action">
                <h1>{% block headertext %}{% endblock %}</h1>
            </div>
            {% endblock %}
            {% include "partials/alert_messages.html" %}
            {% block subnavigation %}{% endblock %}
            <div class="content">
                {% block subheader %}{% endblock subheader %}

                {# Render promotions #}
                <div id="promotions">
                    {% for promotion in promotions_page %}
                        {% render_promotion promotion %}
                    {% endfor %}
                </div>

                {# Div exists for AJAX updates to entire content section #}
                <div id="content_inner">{% block content %}{% endblock %}</div>
            </div>
        </div>
    </div>
    {% endblock %}

    {% include "partials/footer.html" %}
{% endblock %}

{% block extrascripts %}
<<<<<<< HEAD
    {% compress js %}
        {% include "partials/extrascripts.html" %}
    {% endcompress %}
=======
    {% include "partials/extrascripts.html" %}
>>>>>>> cbcd5d70
    {{ block.super }}
{% endblock %}<|MERGE_RESOLUTION|>--- conflicted
+++ resolved
@@ -53,12 +53,6 @@
 {% endblock %}
 
 {% block extrascripts %}
-<<<<<<< HEAD
-    {% compress js %}
-        {% include "partials/extrascripts.html" %}
-    {% endcompress %}
-=======
     {% include "partials/extrascripts.html" %}
->>>>>>> cbcd5d70
     {{ block.super }}
 {% endblock %}