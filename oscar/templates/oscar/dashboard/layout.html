--- conflicted
+++ resolved
@@ -24,11 +24,8 @@
     <link rel="stylesheet" href="//code.jquery.com/ui/1.10.3/themes/cupertino/jquery-ui.css">
     {% compress css %}
         <link rel="stylesheet" href="{% static "oscar/js/select2/select2.css" %}" />
-<<<<<<< HEAD
+        <link rel="stylesheet" href="{% static "oscar/css/select2-bootstrap.css" %}" />
         <link rel="stylesheet" href="{% static "oscar/js/bootstrap-datetimepicker/bootstrap-datetimepicker.css" %}" />
-=======
-        <link rel="stylesheet" href="{% static "oscar/css/select2-bootstrap.css" %}" />
->>>>>>> 1dad116a
     {% endcompress %}
 {% endblock %}
 
