--- conflicted
+++ resolved
@@ -46,14 +46,7 @@
         """
         Creates two orders. order_in has self.user in it's partner users list.
         """
-<<<<<<< HEAD
         super(PermissionBasedDashboardOrderTestsBase, self).setUp()
-=======
-        self.client = Client()
-        self.user = self.create_user(username='_',
-                                     email='user1@example.com',
-                                     is_staff=False)
->>>>>>> 066fc400
         self.address = G(ShippingAddress)
         self.basket_in = create_basket()
         self.basket_out = create_basket()
@@ -67,6 +60,7 @@
                                      shipping_address=self.address)
         self.order_out = create_order(basket=self.basket_out,
                                       shipping_address=self.address)
+
 
 class PermissionBasedDashboardOrderTestsNoStaff(PermissionBasedDashboardOrderTestsBase):
 
@@ -115,7 +109,7 @@
         for order in orders:
             url = reverse('dashboard:order-detail',
                           kwargs={'number': order.number})
-            self.assertIsOk(self.client.get(url))
+            self.assertIsOk(self.get(url))
 
 
 class OrderDetailTests(WebTestCase):
@@ -131,7 +125,7 @@
         return Order.objects.get(number=self.order.number)
 
     def test_order_detail_page_contains_order(self):
-        response = self.client.get(self.url)
+        response = self.get(self.url)
         self.assertTrue('order' in response.context)
 
     def test_order_status_change(self):
@@ -161,11 +155,11 @@
         super(LineDetailTests, self).setUp()
 
     def test_line_detail_page_exists(self):
-        response = self.client.get(self.url)
+        response = self.get(self.url)
         self.assertIsOk(response)
 
     def test_line_in_context(self):
-        response = self.client.get(self.url)
+        response = self.get(self.url)
         self.assertInContext(response, 'line')
 
 
